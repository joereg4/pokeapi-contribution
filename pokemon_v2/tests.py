--- conflicted
+++ resolved
@@ -4861,35 +4861,10 @@
             response.data["stats"][0]["stat"]["name"], pokemon_stat.stat.name
         )
         self.assertEqual(
-<<<<<<< HEAD
-            response.data['stats'][0]['stat']['url'],
-            '{}{}/stat/{}/'.format(TEST_HOST, API_V2, pokemon_stat.stat.pk))
-        # type params
-        self.assertEqual(response.data['types'][0]['slot'], pokemon_type.slot)
-        self.assertEqual(response.data['types'][0]['type']['name'], pokemon_type.type.name)
-        self.assertEqual(
-            response.data['types'][0]['type']['url'],
-            '{}{}/type/{}/'.format(TEST_HOST, API_V2, pokemon_type.type.pk))
-
-        # past type params
-        past_types_obj = response.data['past_types'][0]
-        self.assertEqual(past_types_obj['generation']['name'], pokemon_past_type.generation.name)
-        self.assertEqual(
-            past_types_obj['generation']['url'],
-            '{}{}/generation/{}/'.format(TEST_HOST, API_V2, pokemon_past_type.generation.pk))
-
-        past_types_types_obj = past_types_obj['types'][0]
-        self.assertEqual(past_types_types_obj['slot'], pokemon_past_type.slot)
-        self.assertEqual(past_types_types_obj['type']['name'], pokemon_past_type.type.name)
-        self.assertEqual(
-            past_types_types_obj['type']['url'],
-            '{}{}/type/{}/'.format(TEST_HOST, API_V2, pokemon_past_type.type.pk))
-
-=======
             response.data["stats"][0]["stat"]["url"],
             "{}{}/stat/{}/".format(TEST_HOST, API_V2, pokemon_stat.stat.pk),
         )
-        # stat params
+        # type params
         self.assertEqual(response.data["types"][0]["slot"], pokemon_type.slot)
         self.assertEqual(
             response.data["types"][0]["type"]["name"], pokemon_type.type.name
@@ -4898,7 +4873,20 @@
             response.data["types"][0]["type"]["url"],
             "{}{}/type/{}/".format(TEST_HOST, API_V2, pokemon_type.type.pk),
         )
->>>>>>> 34413209
+        # past type params
+        past_types_obj = response.data["past_types"][0]
+        self.assertEqual(past_types_obj["generation"]["name"], pokemon_past_type.generation.name)
+        self.assertEqual(
+            past_types_obj["generation"]["url"],
+            "{}{}/generation/{}/".format(TEST_HOST, API_V2, pokemon_past_type.generation.pk))
+
+        past_types_types_obj = past_types_obj["types"][0]
+        self.assertEqual(past_types_types_obj["slot"], pokemon_past_type.slot)
+        self.assertEqual(past_types_types_obj["type"]["name"], pokemon_past_type.type.name)
+        self.assertEqual(
+            past_types_types_obj["type"]["url"],
+            "{}{}/type/{}/".format(TEST_HOST, API_V2, pokemon_past_type.type.pk))
+
         # items params
         self.assertEqual(
             response.data["held_items"][0]["item"]["name"], pokemon_item.item.name
