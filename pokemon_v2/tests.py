from __future__ import unicode_literals
# from django.test import TestCase
from rest_framework import status
from rest_framework.test import APITestCase
from rest_framework.test import APIClient
from rest_framework.reverse import reverse
from pokemon_v2.models import *
import json

test_host = 'http://testserver'
media_sprites = '/media/sprites/{}'
api_v2 = '/api/v2'


"""
Data Initializers
"""

class APIData():

    """
    Gender Data
    """

    @classmethod
    def setup_gender_data(self, name='gndr'):

        gender = Gender.objects.create (
            name = name,
        )
        gender.save()

        return gender


    """
    Language Data
    """

    @classmethod
    def setup_language_data(self, name='lang'):

        language = Language.objects.create (
            iso639 = 'ts',
            iso3166 = 'tt',
            name = name,
            official = True,
            order = 1,
        )
        language.save()

        return language

    @classmethod
    def setup_language_name_data(self, language, name='lang nm'):

        local_language = self.setup_language_data(
            name='lang for '+name)

        language_name = LanguageName.objects.create (
            language = language,
            local_language = local_language,
            name = name
        )
        language_name.save()

        return language_name


    """
    Region Data
    """

    @classmethod
    def setup_region_data(self, name='reg'):

        region = Region.objects.create (
            name = name
        )
        region.save()

        return region

    @classmethod
    def setup_region_name_data(self, region, name='reg nm'):

        language = self.setup_language_data(
            name='lang for '+name)

        region_name = RegionName.objects.create (
            region = region,
            language = language,
            name = name
        )
        region_name.save()

        return region_name


    """
    Generation Data
    """

    @classmethod
    def setup_generation_data(self, region=None, name='gen'):

        region = region or self.setup_region_data(
            name='reg for '+name)

        generation = Generation.objects.create (
            region = region,
            name = name
        )
        generation.save()

        return generation

    @classmethod
    def setup_generation_name_data(self, generation, name='gen nm'):

        language = self.setup_language_data(
            name='lang for '+name)

        generation_name = GenerationName.objects.create (
            generation = generation,
            language = language,
            name = name
        )
        generation_name.save()

        return generation_name


    """
    Version Data
    """

    @classmethod
    def setup_version_group_data(self, name='ver grp', generation=None):

        generation = generation or self.setup_generation_data(
            name='gen for '+name)

        version_group = VersionGroup.objects.create (
            name = name,
            generation = generation,
            order = 1
        )
        version_group.save()

        return version_group

    @classmethod
    def setup_version_group_region_data(self, version_group=None, region=None):

        version_group_region = VersionGroupRegion.objects.create (
            version_group = version_group,
            region = region
        )
        version_group_region.save()

        return version_group_region

    @classmethod
    def setup_version_data(self, version_group=None, name='ver'):

        version = Version.objects.create (
            name = name,
            version_group = version_group,
        )
        version.save()

        return version

    @classmethod
    def setup_version_name_data(self, version, name='ver nm'):

        language = self.setup_language_data(
            name='lang for '+name)

        version_name = VersionName.objects.create (
            version = version,
            language = language,
            name = name
        )
        version_name.save()

        return version_name


    """
    Ability Data
    """

    @classmethod
    def setup_ability_data(self, name='ablty', generation=None):

        generation = generation or self.setup_generation_data(
            name='gen for '+name)

        ability = Ability.objects.create (
            name = name,
            generation = generation,
            is_main_series = False
        )
        ability.save()

        return ability

    @classmethod
    def setup_ability_name_data(self, ability, name='ablty nm'):

        language = self.setup_language_data(
            name='lang for '+name)

        ability_name = AbilityName.objects.create (
            ability = ability,
            language = language,
            name = name
        )
        ability_name.save()

        return ability_name

    @classmethod
    def setup_ability_effect_text_data(self, ability, short_effect='ablty shrt efct', effect='ablty efct'):

        language = self.setup_language_data(
            name='lang for '+effect)

        ability_effect_text = AbilityEffectText.objects.create (
            ability = ability,
            language = language,
            short_effect = short_effect,
            effect = effect
        )
        ability_effect_text.save()

        return ability_effect_text

    @classmethod
    def setup_ability_change_data(self, ability):

        version_group = self.setup_version_group_data(
            name='ver grp for ablty chng')

        ability_change = AbilityChange.objects.create (
            ability = ability,
            version_group = version_group
        )
        ability_change.save()

        return ability_change

    @classmethod
    def setup_ability_change_effect_text_data(self, ability_change, effect='ablty change efct'):

        language = self.setup_language_data(
            name='lang for '+effect)

        ability_change_effect_text = AbilityChangeEffectText.objects.create (
            ability_change = ability_change,
            language = language,
            effect = effect
        )
        ability_change_effect_text.save()

        return ability_change_effect_text

    @classmethod
    def setup_ability_flavor_text_data(self, ability, flavor_text='ablty flvr txt'):

        version_group = self.setup_version_group_data(
            name='ver grp for '+flavor_text)

        language = self.setup_language_data(
            name='lang for '+flavor_text)

        ability_flavor_text = AbilityFlavorText.objects.create (
            ability = ability,
            version_group = version_group,
            language = language,
            flavor_text = flavor_text
        )
        ability_flavor_text.save()

        return ability_flavor_text


    """
    Item Data
    """

    @classmethod
    def setup_item_attribute_data(self, name="itm attr"):

        item_attribute = ItemAttribute.objects.create (
            name = name,
        )
        item_attribute.save()

        return item_attribute

    @classmethod
    def setup_item_attribute_name_data(self, item_attribute, name='itm attr nm'):

        language = self.setup_language_data(
            name='lang for '+name)

        item_attribute_name = ItemAttributeName.objects.create (
            item_attribute = item_attribute,
            name = name,
            language = language
        )
        item_attribute_name.save()

        return item_attribute_name

    @classmethod
    def setup_item_attribute_description_data(self, item_attribute, description='itm attr desc'):

        language = self.setup_language_data(
            name='lang for '+description)

        item_attribute_description = ItemAttributeDescription.objects.create (
            item_attribute = item_attribute,
            description = description,
            language = language
        )
        item_attribute_description.save()

        return item_attribute_description

    @classmethod
    def setup_item_attribute_map_data(self, item, item_attribute):

        item_attribute_map = ItemAttributeMap (
            item = item,
            item_attribute = item_attribute
          )
        item_attribute_map.save()

        return item_attribute_map

    @classmethod
    def setup_item_fling_effect_data(self, name="itm flng efct"):

        item_fling_effect = ItemFlingEffect.objects.create (
            name = name,
        )
        item_fling_effect.save()

        return item_fling_effect

    def setup_item_fling_effect_effect_text_data(self, item_fling_effect, effect='itm flng efct efct txt'):

        language = self.setup_language_data(
            name='lang for '+effect)

        item_fling_effect_effect_text = ItemFlingEffectEffectText.objects.create (
            item_fling_effect = item_fling_effect,
            effect = effect,
            language = language
        )
        item_fling_effect_effect_text.save()

        return item_fling_effect_effect_text

    @classmethod
    def setup_item_pocket_data(self, name='itm pkt'):

        item_pocket = ItemPocket.objects.create (
            name = name,
        )
        item_pocket.save()

        return item_pocket

    @classmethod
    def setup_item_pocket_name_data(self, item_pocket, name='itm pkt nm'):

        language = self.setup_language_data(
            name='lang for '+name)

        item_pocket_name = ItemPocketName.objects.create (
            item_pocket = item_pocket,
            name = name,
            language = language
        )
        item_pocket_name.save()

        return item_pocket_name

    @classmethod
    def setup_item_category_data(self, name="itm ctgry", item_pocket=None):

        item_pocket = item_pocket or self.setup_item_pocket_data(
            name='itm pkt for '+name)

        item_category = ItemCategory.objects.create (
            name = name,
            item_pocket = item_pocket
        )
        item_category.save()

        return item_category

    def setup_item_category_name_data(self, item_category, name='itm ctgry nm'):

        language = self.setup_language_data(
            name='lang for '+name)

        item_category_name = ItemCategoryName.objects.create (
            item_category = item_category,
            name = name,
            language = language
        )
        item_category_name.save()

        return item_category_name

    @classmethod
    def setup_item_sprites_data(self, item, default=True):

        sprite_path = '/media/sprites/items/%s.png'

        sprites = {
            'default': sprite_path % item.id if default else None,
        }

        item_sprites = ItemSprites.objects.create (
            item = item,
            sprites = json.dumps(sprites)
        )
        item_sprites.save()

        return item_sprites

    @classmethod
    def setup_item_data(self, item_category=None, item_fling_effect=None, name='itm', cost=100, fling_power=100):

        item = Item.objects.create (
            name = name,
            item_category = item_category,
            cost = 300,
            fling_power = 100,
            item_fling_effect = item_fling_effect
        )
        item.save()

        return item

    @classmethod
    def setup_item_name_data(self, item, name='itm nm'):

        language = self.setup_language_data(
            name='lang for '+name)

        item_name = ItemName.objects.create (
            item = item,
            name = name,
            language = language
        )
        item_name.save()

        return item_name

    @classmethod
    def setup_item_effect_text_data(self, item, short_effect='ablty shrt efct', effect='ablty efct'):

        language = self.setup_language_data(
            name='lang for '+effect)

        item_effect_text = ItemEffectText.objects.create (
            item = item,
            language = language,
            short_effect = short_effect,
            effect = effect
        )
        item_effect_text.save()

        return item_effect_text

    @classmethod
    def setup_item_flavor_text_data(self, item, flavor_text='itm flvr txt'):

        version_group = self.setup_version_group_data(
            name='ver grp for '+flavor_text)

        language = self.setup_language_data(
            name='lang for '+flavor_text)

        item_flavor_text = ItemFlavorText.objects.create (
            item = item,
            version_group = version_group,
            language = language,
            flavor_text = flavor_text
        )
        item_flavor_text.save()

        return item_flavor_text

    @classmethod
    def setup_item_game_index_data(self, item, game_index=0):

        generation = self.setup_generation_data(
            name='gen for itm gm indx')

        item_game_index = ItemGameIndex.objects.create (
            item = item,
            game_index = game_index,
            generation = generation
        )
        item_game_index.save()

        return item_game_index



    """
    Contest Data
    """

    @classmethod
    def setup_contest_type_data(self, name='cntst tp'):

        contest_type = ContestType.objects.create (
            name = name,
        )
        contest_type.save()

        return contest_type

    @classmethod
    def setup_contest_type_name_data(self, contest_type, name='cntst tp nm'):

        language = self.setup_language_data(
            name='lang for '+name)

        contest_type_name = ContestTypeName.objects.create (
            language = language,
            name = name,
            contest_type = contest_type
        )
        contest_type_name.save()

        return contest_type_name

    @classmethod
    def setup_contest_effect_data(self, appeal=2, jam=0):

        contest_effect = ContestEffect.objects.create (
            appeal = appeal,
            jam = jam
        )
        contest_effect.save()

        return contest_effect

    @classmethod
    def setup_contest_effect_flavor_text_data(self, contest_effect, flavor_text='cntst efct flvr txt'):

        language = self.setup_language_data(
            name='lang for '+flavor_text)

        contest_effect_flavor_text = ContestEffectFlavorText.objects.create (
            language = language,
            flavor_text = flavor_text,
            contest_effect = contest_effect
        )
        contest_effect_flavor_text.save()

        return contest_effect_flavor_text

    @classmethod
    def setup_contest_effect_effect_text_data(self, contest_effect, effect='cntst efct efct txt'):

        language = self.setup_language_data(
            name='lang for '+effect)

        contest_effect_effect_text = ContestEffectEffectText.objects.create (
            language = language,
            effect = effect,
            contest_effect = contest_effect
        )
        contest_effect_effect_text.save()

        return contest_effect_effect_text

    @classmethod
    def setup_super_contest_effect_data(self, appeal=2):

        super_contest_effect = SuperContestEffect.objects.create (
            appeal = appeal,
        )
        super_contest_effect.save()

        return super_contest_effect

    @classmethod
    def setup_super_contest_effect_flavor_text_data(self, super_contest_effect, flavor_text='spr cntst efct flvr txt'):

        language = self.setup_language_data(
            name='lang for '+flavor_text)

        super_contest_effect_flavor_text = SuperContestEffectFlavorText.objects.create (
            language = language,
            flavor_text = flavor_text,
            super_contest_effect = super_contest_effect
        )
        super_contest_effect_flavor_text.save()

        return super_contest_effect_flavor_text


    """
    Berry Data
    """

    @classmethod
    def setup_berry_flavor_data(self, contest_type=None, name="bry flvr"):

        contest_type = contest_type or self.setup_contest_type_data(
            name='cntst tp for bry flvr')

        berry_flavor = BerryFlavor.objects.create (
            name = name,
            contest_type = contest_type
        )
        berry_flavor.save()

        return berry_flavor

    @classmethod
    def setup_berry_flavor_name_data(self, berry_flavor, name='bry flvr nm'):

        language = self.setup_language_data(
            name='lang for '+name)

        berry_flavor_name = BerryFlavorName.objects.create (
            language = language,
            name = name,
            berry_flavor = berry_flavor
        )
        berry_flavor_name.save()

        return berry_flavor_name

    @classmethod
    def setup_berry_firmness_data(self, name='bry frmns'):

        berry_firmness = BerryFirmness.objects.create (
            name = name,
        )
        berry_firmness.save()

        return berry_firmness

    @classmethod
    def setup_berry_firmness_name_data(self, berry_firmness, name='bry frmns nm'):

        language = self.setup_language_data(
            name='lang for '+name)

        berry_firmness_name = BerryFirmnessName.objects.create (
            language = language,
            name = name,
            berry_firmness = berry_firmness
        )
        berry_firmness_name.save()

        return berry_firmness_name


    @classmethod
    def setup_berry_flavor_map_data(self, berry, berry_flavor, potency=20):

        berry_flavor_map = BerryFlavorMap (
            berry = berry,
            berry_flavor = berry_flavor,
            potency = potency
        )
        berry_flavor_map.save()

        return berry_flavor_map


    @classmethod
    def setup_berry_data(self, berry_firmness=None, item=None, natural_gift_type=None, name='bry', natural_gift_power=50, size=20, max_harvest=5, growth_time=2, soil_dryness=15, smoothness=25):

        item = item or self.setup_item_data(
            name='itm for '+name)

        berry_firmness = berry_firmness or self.setup_berry_firmness_data(
            name='bry frmns for '+name)

        berry = Berry.objects.create (
            name = name,
            item = item,
            berry_firmness = berry_firmness,
            natural_gift_power = natural_gift_power,
            natural_gift_type = natural_gift_type,
            size = size,
            max_harvest = max_harvest,
            growth_time = growth_time,
            soil_dryness = soil_dryness,
            smoothness = smoothness
        )
        berry.save()

        return berry


    """
    Egg Group Data
    """

    @classmethod
    def setup_egg_group_data(self, name='egg grp'):

        egg_group = EggGroup.objects.create (
            name = name,
        )
        egg_group.save()

        return egg_group

    @classmethod
    def setup_egg_group_name_data(self, egg_group, name='ntr nm'):

        language = self.setup_language_data(
            name='lang for '+name)

        egg_group_name = EggGroupName.objects.create (
            egg_group = egg_group,
            language = language,
            name = name
        )
        egg_group_name.save()

        return egg_group_name


    """
    Growth Rate Data
    """

    @classmethod
    def setup_growth_rate_data(self, name='grth rt', formula="pie*1000"):

        growth_rate = GrowthRate (
            name = name,
            formula = formula
        )
        growth_rate.save()

        return growth_rate

    def setup_growth_rate_description_data(self, growth_rate, description='grth rt desc'):

        language = self.setup_language_data(
            name='lang for '+description)

        growth_rate_description = GrowthRateDescription.objects.create (
            growth_rate = growth_rate,
            description = description,
            language = language
        )
        growth_rate_description.save()

        return growth_rate_description


    """
    Location Data
    """

    @classmethod
    def setup_location_data(self, region=None, name='lctn'):

        region = region or self.setup_region_data(
            name='rgn for '+name)

        location = Location (
            name = name,
            region = region
        )
        location.save()

        return location

    @classmethod
    def setup_location_game_index_data(self, location, game_index=0):

        generation = self.setup_generation_data(
            name='gen for itm gm indx')

        location_game_index = LocationGameIndex.objects.create (
            location = location,
            game_index = game_index,
            generation = generation
        )
        location_game_index.save()

        return location_game_index

    @classmethod
    def setup_location_name_data(self, location, name='lctn nm'):

        language = self.setup_language_data(
            name='lang for '+name)

        location_name = LocationName.objects.create (
            language = language,
            name = name,
            location = location
        )
        location_name.save()

        return location_name

    @classmethod
    def setup_location_area_data(self, location=None, name='lctn area', game_index=0):

        location = location or self.setup_location_data(
            name='lctn for '+name)

        location_area = LocationArea (
            location = location,
            name = name,
            game_index = game_index
        )
        location_area.save()

        return location_area

    @classmethod
    def setup_location_area_name_data(self, location_area, name='lctn area nm'):

        language = self.setup_language_data(
            name='lang for '+name)

        location_area_name = LocationAreaName.objects.create (
            language = language,
            name = name,
            location_area = location_area
        )
        location_area_name.save()

        return location_area_name


    """
    Type Data
    """

    @classmethod
    def setup_type_data(self, name='tp', move_damage_class=None, generation=None):

        move_damage_class = move_damage_class or self.setup_move_damage_class_data(
            name="mv dmg cls for "+name)

        generation = generation or self.setup_generation_data(
            name='rgn for '+name)

        type = Type (
            name = name,
            generation = generation,
            move_damage_class = move_damage_class
        )
        type.save()

        return type

    @classmethod
    def setup_type_name_data(self, type, name='tp nm'):

        language = self.setup_language_data(
            name='lang for '+name)

        type_name = TypeName.objects.create (
            language = language,
            name = name,
            type = type
        )
        type_name.save()

        return type_name

    @classmethod
    def setup_type_game_index_data(self, type, game_index=0):

        generation = self.setup_generation_data(
            name='gen for tp gm indx')

        type_game_index = TypeGameIndex.objects.create (
            type = type,
            game_index = game_index,
            generation = generation
        )
        type_game_index.save()

        return type_game_index


    """
    Move Data
    """

    @classmethod
    def setup_move_ailment_data(self, name='mv almnt'):

        move_ailment = MoveMetaAilment.objects.create (
            name = name
        )
        move_ailment.save()

        return move_ailment

    @classmethod
    def setup_move_ailment_name_data(self, move_ailment, name='mv almnt nm'):

        language = self.setup_language_data(
            name='lang for '+name)

        move_ailment_name = MoveMetaAilmentName.objects.create (
            move_meta_ailment = move_ailment,
            language = language,
            name = name
        )
        move_ailment_name.save()

        return move_ailment_name

    @classmethod
    def setup_move_battle_style_data(self, name='mv btl stl'):

        move_battle_style = MoveBattleStyle.objects.create (
            name = name
        )
        move_battle_style.save()

        return move_battle_style

    @classmethod
    def setup_move_battle_style_name_data(self, move_battle_style, name='mv almnt nm'):

        language = self.setup_language_data(
            name='lang for '+name)

        move_battle_style_name = MoveBattleStyleName.objects.create (
            move_battle_style = move_battle_style,
            language = language,
            name = name
        )
        move_battle_style_name.save()

        return move_battle_style_name

    @classmethod
    def setup_move_category_data(self, name='mv ctgry'):

        move_category = MoveMetaCategory.objects.create (
            name = name
        )
        move_category.save()

        return move_category

    @classmethod
    def setup_move_category_description_data(self, move_category, description='mv ctgry desc'):

        language = self.setup_language_data(
            name='lang for '+description)

        move_category_description = MoveMetaCategoryDescription.objects.create (
            move_meta_category = move_category,
            language = language,
            description = description
        )
        move_category_description.save()

        return move_category_description

    @classmethod
    def setup_move_effect_data(self):

        move_effect = MoveEffect.objects.create ()
        move_effect.save()

        return move_effect

    @classmethod
    def setup_move_effect_effect_text_data(self, move_effect, effect='mv efct efct txt', short_effect='mv efct shrt efct txt'):

        language = self.setup_language_data(
            name='lang for '+effect)

        effect_effect_text = MoveEffectEffectText.objects.create (
            effect = effect,
            short_effect = short_effect,
            move_effect = move_effect,
            language = language
        )
        effect_effect_text.save()

        return effect_effect_text

    @classmethod
    def setup_move_damage_class_data(self, name='mv dmg cls'):

        move_damage_class = MoveDamageClass.objects.create (
            name = name
        )
        move_damage_class.save()

        return move_damage_class

    @classmethod
    def setup_move_damage_class_name_data(self, move_damage_class, name='mv dmg cls nm'):

        language = self.setup_language_data(
            name='lang for '+name)

        move_damage_class_name = MoveDamageClassName.objects.create (
            move_damage_class = move_damage_class,
            language = language,
            name = name
        )
        move_damage_class_name.save()

        return move_damage_class_name

    @classmethod
    def setup_move_damage_class_description_data(self, move_damage_class, description='mv dmg cls desc'):

        language = self.setup_language_data(
            name='lang for '+description)

        move_damage_class_description = MoveDamageClassDescription.objects.create (
            move_damage_class = move_damage_class,
            language = language,
            description = description
        )
        move_damage_class_description.save()

        return move_damage_class_description

    @classmethod
    def setup_move_learn_method_data(self, name='mv lrn mthd'):

        move_learn_method = MoveLearnMethod.objects.create (
            name = name
        )
        move_learn_method.save()

        return move_learn_method

    @classmethod
    def setup_move_learn_method_name_data(self, move_learn_method, name='mv lrn mthd nm'):

        language = self.setup_language_data(
            name='lang for '+name)

        move_learn_method_name = MoveLearnMethodName.objects.create (
            move_learn_method = move_learn_method,
            language = language,
            name = name
        )
        move_learn_method_name.save()

        return move_learn_method_name

    @classmethod
    def setup_move_learn_method_description_data(self, move_learn_method, description='mv lrn mthd desc'):

        language = self.setup_language_data(
            name='lang for '+description)

        move_learn_method_description = MoveLearnMethodDescription.objects.create (
            move_learn_method = move_learn_method,
            language = language,
            description = description
        )
        move_learn_method_description.save()

        return move_learn_method_description

    @classmethod
    def setup_move_target_data(self, name='mv trgt'):

        move_target = MoveTarget.objects.create (
            name = name
        )
        move_target.save()

        return move_target

    @classmethod
    def setup_move_target_name_data(self, move_target, name='mv trgt nm'):

        language = self.setup_language_data(
            name='lang for '+name)

        move_target_name = MoveTargetName.objects.create (
            move_target = move_target,
            language = language,
            name = name
        )
        move_target_name.save()

        return move_target_name

    @classmethod
    def setup_move_target_description_data(self, move_target, description='mv trgt desc'):

        language = self.setup_language_data(
            name='lang for '+description)

        move_target_description = MoveTargetDescription.objects.create (
            move_target = move_target,
            language = language,
            description = description
        )
        move_target_description.save()

        return move_target_description

    @classmethod
    def setup_contest_combo_data(self, first_move, second_move):

        contest_combo = ContestCombo.objects.create (
            first_move = first_move,
            second_move = second_move
        )
        contest_combo.save()

        return contest_combo

    @classmethod
    def setup_version_group_move_learn_method_data(self, version_group=None, move_learn_method=None):

        version_group_move_learn_method = VersionGroupMoveLearnMethod.objects.create (
            version_group = version_group,
            move_learn_method = move_learn_method
        )
        version_group_move_learn_method.save()

        return version_group_move_learn_method

    @classmethod
    def setup_super_contest_combo_data(self, first_move, second_move):

        super_contest_combo = SuperContestCombo.objects.create (
            first_move = first_move,
            second_move = second_move
        )
        super_contest_combo.save()

        return super_contest_combo

    @classmethod
    def setup_move_data(self, contest_type=None, contest_effect=None, super_contest_effect=None, generation=None, move_damage_class=None, move_effect=None, move_target=None, type=None, name='mv', power=20, pp=20, accuracy=80, priority=0, effect_chance=50):

        contest_type = contest_type or self.setup_contest_type_data(
            name='cntst tp for '+name)

        contest_effect = contest_effect or self.setup_contest_effect_data()

        super_contest_effect = super_contest_effect or self.setup_super_contest_effect_data()

        generation = generation or self.setup_generation_data(
            name='gen for '+name)

        type = type or self.setup_type_data(
            name='tp for '+name)

        move_target = move_target or self.setup_move_target_data(
            name='mv trgt for '+name)

        move_damage_class = move_damage_class or self.setup_move_damage_class_data(
            name='mv dmg cls for '+name)

        move = Move.objects.create (
            name = name,
            generation = generation,
            type = type,
            power = power,
            pp = pp,
            accuracy = accuracy,
            priority = priority,
            move_target = move_target,
            move_damage_class = move_damage_class,
            move_effect = move_effect,
            move_effect_chance = effect_chance,
            contest_type = contest_type,
            contest_effect = contest_effect,
            super_contest_effect = super_contest_effect
        )
        move.save()

        return move

    @classmethod
    def setup_move_name_data(self, move, name='mv nm'):

        language = self.setup_language_data(
            name='lang for '+name)

        move_name = MoveName.objects.create (
            move = move,
            language = language,
            name = name
        )
        move_name.save()

        return move_name

    @classmethod
    def setup_move_meta_data(self, move, move_ailment=None, move_category=None, min_hits=1, max_hits=1, min_turns=1, max_turns=1, drain=0, healing=0, crit_rate=0, ailment_chance=0, flinch_chance=0, stat_chance=0):

        move_ailment = move_ailment or self.setup_move_ailment_data()

        move_category = move_category or self.setup_move_category_data()

        move_meta = MoveMeta (
            move = move,
            move_meta_category = move_category,
            move_meta_ailment = move_ailment,
            min_hits = min_hits,
            max_hits = max_hits,
            min_turns = min_turns,
            max_turns = max_turns,
            drain = drain,
            healing = healing,
            crit_rate = crit_rate,
            ailment_chance = ailment_chance,
            flinch_chance = flinch_chance,
            stat_chance = stat_chance
          )
        move_meta.save()

        return move_meta

    @classmethod
    def setup_move_change_data(self, move=None, type=None, move_effect=None, version_group=None, power=20, pp=20, accuracy=80, priority=0, effect_chance=50):

        version_group = version_group or self.setup_version_group_data(
            name='ver grp for mv chng')

        move_change = MoveChange.objects.create (
            move = move,
            version_group = version_group,
            type = type,
            power = power,
            pp = pp,
            accuracy = accuracy,
            move_effect = move_effect,
            move_effect_chance = effect_chance
        )
        move_change.save()

        return move_change

    @classmethod
    def setup_move_effect_change_data(self, move_effect=None):

        version_group = self.setup_version_group_data(
            name='ver grp for mv chng')

        move_effect_change = MoveEffectChange.objects.create (
            move_effect = move_effect,
            version_group = version_group
        )
        move_effect_change.save()

        return move_effect_change

    @classmethod
    def setup_move_effect_change_effect_text_data(self, move_effect_change=None, effect='mv efct chng efct txt'):

        language = self.setup_language_data(
            name='lang for '+effect)

        move_effect_change_effect_text = MoveEffectChangeEffectText.objects.create (
            move_effect_change = move_effect_change,
            language = language,
            effect = effect
        )
        move_effect_change_effect_text.save()

        return move_effect_change_effect_text



    """
    Stat Data
    """

    @classmethod
    def setup_stat_data(self, name='stt', is_battle_only=True, game_index=1):

        move_damage_class = self.setup_move_damage_class_data(
            name='mv dmg cls for '+name)

        stat = Stat.objects.create (
            name = name,
            is_battle_only = is_battle_only,
            move_damage_class = move_damage_class,
            game_index = game_index
        )
        stat.save()

        return stat

    @classmethod
    def setup_stat_name_data(self, stat, name='stt nm'):

        language = self.setup_language_data(
            name='lang for '+name)

        stat_name = StatName.objects.create (
            stat = stat,
            language = language,
            name = name
        )
        stat_name.save()

        return stat_name

    @classmethod
    def setup_move_stat_change_data(self, move, stat=None, change=1):

        stat = stat or self.setup_stat_data(
            name='stt for mv')

        move_stat_change = MoveMetaStatChange.objects.create (
            move = move,
            stat = stat,
            change = change
        )
        move_stat_change.save()

        return move_stat_change

    @classmethod
    def setup_pokeathlon_stat_data(self, name='pkathln stt'):

        pokeathlon_stat = PokeathlonStat.objects.create (
            name = name
        )
        pokeathlon_stat.save()

        return pokeathlon_stat

    @classmethod
    def setup_pokeathlon_stat_name_data(self, pokeathlon_stat, name='pkathln stt nm'):

        language = self.setup_language_data(
            name='lang for '+name)

        pokeathlon_stat_name = PokeathlonStatName.objects.create (
            pokeathlon_stat = pokeathlon_stat,
            language = language,
            name = name
        )
        pokeathlon_stat_name.save()

        return pokeathlon_stat_name


    """
    Characteristic Data
    """

    @classmethod
    def setup_characteristic_data(self, gene_mod_5=0, stat=None):

        stat = stat or self.setup_stat_data(
            name='stt for char')

        characteristic = Characteristic.objects.create (
            stat = stat,
            gene_mod_5 = gene_mod_5
        )
        characteristic.save()

        return characteristic

    @classmethod
    def setup_characteristic_description_data(self, characteristic, description='char desc'):

        language = self.setup_language_data(
            name='lang for '+description)

        characteristic_description = CharacteristicDescription.objects.create (
            characteristic = characteristic,
            language = language,
            description = description
        )
        characteristic_description.save()

        return characteristic_description


    """
    Nature Data
    """

    @classmethod
    def setup_nature_data(self, decreased_stat=None, increased_stat=None, likes_flavor=None, hates_flavor=None, name='ntr', game_index=1):
        
        nature = Nature.objects.create (
            name = name,
            decreased_stat = decreased_stat,
            increased_stat = increased_stat,
            hates_flavor = hates_flavor,
            likes_flavor = likes_flavor,
            game_index = game_index
        )
        nature.save()

        return nature

    @classmethod
    def setup_nature_name_data(self, nature, name='ntr nm'):

        language = self.setup_language_data(
            name='lang for '+name)

        nature_name = NatureName.objects.create (
            nature = nature,
            language = language,
            name = name
        )
        nature_name.save()

        return nature_name

    @classmethod
    def setup_nature_pokeathlon_stat_data(self, nature=None, pokeathlon_stat=None, max_change=1):
        
        nature_pokeathlon_stat = NaturePokeathlonStat.objects.create (
            nature = nature,
            pokeathlon_stat = pokeathlon_stat,
            max_change = max_change,
        )
        nature_pokeathlon_stat.save()

        return nature_pokeathlon_stat

    @classmethod
    def setup_nature_battle_style_preference_data(self, nature=None, move_battle_style=None, low_hp_preference=10, high_hp_preference=20):
        
        nature_battle_style_preference = NatureBattleStylePreference.objects.create (
            nature = nature,
            move_battle_style = move_battle_style,
            low_hp_preference = low_hp_preference,
            high_hp_preference = high_hp_preference
        )
        nature_battle_style_preference.save()

        return nature_battle_style_preference

        

    """
    Pokedex Data
    """

    @classmethod
    def setup_pokedex_data(self, region=None, name='pkdx'):

        region = region or self.setup_region_data(
            name='rgn for '+name)

        pokedex = Pokedex.objects.create (
            name = name,
            region = region,
        )
        pokedex.save()

        return pokedex

    @classmethod
    def setup_pokedex_name_data(self, pokedex, name='pkdx nm'):

        language = self.setup_language_data(
            name='lang for '+name)

        pokedex_name = PokedexName.objects.create (
            pokedex = pokedex,
            language = language,
            name = name
        )
        pokedex_name.save()

        return pokedex_name

    @classmethod
    def setup_pokedex_description_data(self, pokedex, description='pkdx desc'):

        language = self.setup_language_data(
            name='lang for '+description)

        pokedex_description = PokedexDescription.objects.create (
            pokedex = pokedex,
            language = language,
            description = description
        )
        pokedex_description.save()

        return pokedex_description

    @classmethod
    def setup_pokedex_version_group_data(self, pokedex, version_group=None):

        version_group = version_group or self.setup_language_data(
            name='ver grp for pkdx')

        pokedex_version_group = PokedexVersionGroup.objects.create (
            pokedex = pokedex,
            version_group = version_group
        )
        pokedex_version_group.save()

        return pokedex_version_group


    """
    Pokemon Data
    """

    @classmethod
    def setup_pokemon_habitat_data(self, name='pkm hbtt'):

        pokemon_habitat = PokemonHabitat.objects.create (
            name = name,
        )
        pokemon_habitat.save()

        return pokemon_habitat

    @classmethod
    def setup_pokemon_habitat_name_data(self, pokemon_habitat, name='pkm hbtt nm'):

        language = self.setup_language_data(
            name='lang for '+name)

        pokemon_habitat_name = PokemonHabitatName.objects.create (
            pokemon_habitat = pokemon_habitat,
            language = language,
            name = name
        )
        pokemon_habitat_name.save()

        return pokemon_habitat_name

    @classmethod
    def setup_pokemon_color_data(self, name='pkm clr'):

        pokemon_color = PokemonColor.objects.create (
            name = name,
        )
        pokemon_color.save()

        return pokemon_color

    @classmethod
    def setup_pokemon_color_name_data(self, pokemon_color, name='pkm clr nm'):

        language = self.setup_language_data(
            name='lang for '+name)

        pokemon_color_name = PokemonColorName.objects.create (
            pokemon_color = pokemon_color,
            language = language,
            name = name
        )
        pokemon_color_name.save()

        return pokemon_color_name

    @classmethod
    def setup_pokemon_shape_data(self, name='pkm shp'):

        pokemon_shape = PokemonShape.objects.create (
            name = name,
        )
        pokemon_shape.save()

        return pokemon_shape

    @classmethod
    def setup_pokemon_shape_name_data(self, pokemon_shape, name='pkm shp nm', awesome_name='pkm shp awsm nm'):

        language = self.setup_language_data(
            name='lang for '+name)

        pokemon_shape_name = PokemonShapeName.objects.create (
            pokemon_shape = pokemon_shape,
            language = language,
            name = name,
            awesome_name = awesome_name
        )
        pokemon_shape_name.save()

        return pokemon_shape_name

    @classmethod
    def setup_pokemon_species_form_description_data(self, pokemon_species=None, description='pkm spcs frm dscr'):

        language = self.setup_language_data(
            name='lang for '+description)

        pokemon_species_form_description = PokemonSpeciesDescription.objects.create (
            pokemon_species = pokemon_species,
            language = language,
            description = description
        )
        pokemon_species_form_description.save()

        return pokemon_species_form_description

    @classmethod
    def setup_pokemon_species_data(self, generation=None, evolves_from_species=None, evolution_chain=None, growth_rate=None, pokemon_color=None, pokemon_habitat=None, pokemon_shape=None, name='pkm spcs', gender_rate=50, capture_rate=20, base_happiness=20, is_baby=False, hatch_counter=10, has_gender_differences=True, forms_switchable=False, order=1):

        generation = generation or self.setup_generation_data(
            name='gen for '+name)

        growth_rate = growth_rate or self.setup_growth_rate_data(
            name='grth rt for '+name)

        pokemon_shape = pokemon_shape or self.setup_pokemon_shape_data(
            name='pkmn shp for '+name)

        pokemon_color = pokemon_color or self.setup_pokemon_color_data(
            name='pkmn clr for '+name)

        pokemon_habitat = pokemon_habitat or self.setup_pokemon_habitat_data(
            name='pkm hbtt for '+name)

        pokemon_species = PokemonSpecies.objects.create (
            name = name,
            generation = generation,
            evolves_from_species = evolves_from_species,
            evolution_chain = evolution_chain,
            pokemon_color = pokemon_color,
            pokemon_shape = pokemon_shape,
            pokemon_habitat = pokemon_habitat,
            gender_rate = gender_rate,
            capture_rate = capture_rate,
            base_happiness = base_happiness,
            is_baby = is_baby,
            hatch_counter = hatch_counter,
            has_gender_differences = has_gender_differences,
            growth_rate = growth_rate,
            forms_switchable = forms_switchable,
            order = forms_switchable
        )
        pokemon_species.save()

        return pokemon_species

    @classmethod
    def setup_pokemon_species_name_data(self, pokemon_species, name='pkmn spcs nm', genus='pkmn spcs gns'):

        language = self.setup_language_data(
            name='lang for '+name)

        pokemon_species_name = PokemonSpeciesName.objects.create (
            pokemon_species = pokemon_species,
            language = language,
            name = name,
            genus = genus
        )
        pokemon_species_name.save()

        return pokemon_species_name

    @classmethod
    def setup_pokemon_dex_entry_data(self, pokemon_species, pokedex, entry_number=100):

        dex_number = PokemonDexNumber (
            pokemon_species = pokemon_species,
            pokedex = pokedex,
            pokedex_number = entry_number
          )
        dex_number.save()

        return dex_number

    @classmethod
    def setup_pokemon_egg_group_data(self, pokemon_species, egg_group):

        pokemon_egg_group = PokemonEggGroup (
            pokemon_species = pokemon_species,
            egg_group = egg_group
        )
        pokemon_egg_group.save()

        return pokemon_egg_group
 
    @classmethod
    def setup_pokemon_data(self, pokemon_species=None, name='pkmn', height=100, weight=100, base_experience=0, order=1, is_default=False):

        pokemon_species = pokemon_species or self.setup_pokemon_species_data(
            name='pkmn spcs for '+name)

        pokemon = Pokemon.objects.create (
            name = name,
            pokemon_species = pokemon_species,
            height = height,
            weight = weight,
            base_experience = base_experience,
            order = order,
            is_default = is_default
        )
        pokemon.save()

        return pokemon

    @classmethod
    def setup_pokemon_game_index_data(self, pokemon, game_index=0):

        version = self.setup_version_data(
            name='ver for pkmn gm indx')

        pokemon_game_index = PokemonGameIndex.objects.create (
            pokemon = pokemon,
            game_index = game_index,
            version = version
        )
        pokemon_game_index.save()

        return pokemon_game_index

    @classmethod
    def setup_pokemon_form_sprites_data(
            self, pokemon_form, 
            front_default=True, front_shiny=False,
            back_default=False, back_shiny=False):

        sprite_path = '/media/sprites/pokemon/%s.png'

        sprites = {
            'front_default'      : sprite_path % pokemon_form.id if front_default else None,
            'front_shiny'        : sprite_path % pokemon_form.id if front_shiny else None,
            'back_default'       : sprite_path % pokemon_form.id if back_default else None,
            'back_shiny'         : sprite_path % pokemon_form.id if back_shiny else None,
        }

        pokemon_form_sprites = PokemonFormSprites.objects.create (
            pokemon_form = pokemon_form,
            sprites = json.dumps(sprites)
        )
        pokemon_form_sprites.save()

        return pokemon_form_sprites


    @classmethod
    def setup_pokemon_form_data(self, pokemon, name='pkmn nrml frm', form_name='nrml', order=1, is_default=True, is_battle_only=True, form_order=1, is_mega=False):

        version_group = self.setup_version_group_data(
            name='ver grp for '+name)

        pokemon_form = PokemonForm (
            name = name,
            form_name = form_name,
            pokemon = pokemon,
            version_group = version_group,
            is_default = is_default,
            is_battle_only = is_battle_only,
            is_mega = is_mega,
            form_order = form_order,
            order = order
          )
        pokemon_form.save()

        return pokemon_form

    @classmethod
    def setup_pokemon_ability_data(self, pokemon, ability=None, is_hidden=False, slot=1):

        ability = ability or self.setup_ability_data(name='ablty for pkmn')

        pokemon_ability = PokemonAbility (
            pokemon = pokemon,
            ability = ability,
            is_hidden = is_hidden,
            slot = slot
          )
        pokemon_ability.save()

        return pokemon_ability

    @classmethod
    def setup_pokemon_stat_data(self, pokemon, base_stat=10, effort=10):

        stat = self.setup_stat_data(
            name='stt for pkmn')

        pokemon_stat = PokemonStat (
            pokemon = pokemon,
            stat = stat,
            base_stat = base_stat,
            effort = effort
          )
        pokemon_stat.save()

        return pokemon_stat

    @classmethod
    def setup_pokemon_type_data(self, pokemon, type=None, slot=1):

        type = type or self.setup_type_data(
            name='tp for pkmn')

        pokemon_type = PokemonType (
            pokemon = pokemon,
            type = type,
            slot = slot
          )
        pokemon_type.save()

        return pokemon_type

    @classmethod
    def setup_pokemon_item_data(self, pokemon=None, item=None, version=None, rarity=50):

        item = item or self.setup_item_data(
            name='itm for pkmn')

        pokemon = pokemon or self.setup_pokemon_data(
            name='pkmn for pkmn')

        version = version or self.setup_version_data(
            name='ver grp for pkmn itm')

        pokemon_item = PokemonItem (
            pokemon = pokemon,
            version = version,
            item = item,
            rarity = rarity
          )
        pokemon_item.save()

        return pokemon_item

    @classmethod
    def setup_pokemon_move_data(self, pokemon, move, version_group, level=0, order=1):

        move_learn_method = self.setup_move_learn_method_data(
            name='mv lrn mthd for pkmn')

        pokemon_move = PokemonMove.objects.create (
            pokemon = pokemon,
            version_group = version_group,
            move = move,
            move_learn_method = move_learn_method,
            level = level,
            order = order
        )
        pokemon_move.save()

        return pokemon_move

    @classmethod
    def setup_pokemon_sprites_data(
            self, pokemon, front_default=True,
            front_female=False, front_shiny=False,
            front_shiny_female=False, back_default=False,
            back_female=False, back_shiny=False,
            back_shiny_female=False):

        sprite_path = '/media/sprites/pokemon/%s.png'

        sprites = {
            'front_default'      : sprite_path % pokemon.id if front_default else None,
            'front_female'       : sprite_path % pokemon.id if front_female else None,
            'front_shiny'        : sprite_path % pokemon.id if front_shiny else None,
            'front_shiny_female' : sprite_path % pokemon.id if front_shiny_female else None,
            'back_default'       : sprite_path % pokemon.id if back_default else None,
            'back_female'        : sprite_path % pokemon.id if back_female else None,
            'back_shiny'         : sprite_path % pokemon.id if back_shiny else None,
            'back_shiny_female'  : sprite_path % pokemon.id if back_shiny_female else None,
        }

        pokemon_sprites = PokemonSprites.objects.create (
            pokemon = pokemon,
            sprites = json.dumps(sprites)
        )
        pokemon_sprites.save()

        return pokemon_sprites


    """
    Evolution Data
    """

    @classmethod
    def setup_evolution_trigger_data(self, name='evltn trgr'):

        evolution_trigger = EvolutionTrigger.objects.create (
            name = name,
        )
        evolution_trigger.save()

        return evolution_trigger

    @classmethod
    def setup_evolution_trigger_name_data(self, evolution_trigger, name='evltn trgr nm'):

        language = self.setup_language_data(
            name='lang for '+name)

        evolution_trigger_name = EvolutionTriggerName.objects.create (
            evolution_trigger = evolution_trigger,
            language = language,
            name = name
        )
        evolution_trigger_name.save()

        return evolution_trigger_name

    @classmethod
    def setup_evolution_chain_data(self, baby_trigger_item=None):

        evolution_chain = EvolutionChain.objects.create (
            baby_trigger_item=baby_trigger_item,
        )
        evolution_chain.save()

        return evolution_chain

    @classmethod
    def setup_pokemon_evolution_data(self, evolved_species=None, evolution_trigger=None, party_species=None, trade_species=None, evolution_item=None, party_type=None, min_level=0, gender=None, location=None, held_item=None, time_of_day='', known_move=None, known_move_type=None, min_happiness=0, min_beauty=0, min_affection=0, relative_physical_stats=0, needs_overworld_rain=False, turn_upside_down=False):

        evolved_species = evolved_species or self.setup_pokemon_species_data(
            name='pkmn spcs for pkmn evltn')

        evolution_trigger = evolution_trigger or self.setup_evolution_trigger_data(
            name='evltn trgr for pkmn evltn')

        pokemon_evolution = PokemonEvolution.objects.create (
            evolved_species = evolved_species,
            evolution_trigger = evolution_trigger,
            evolution_item = evolution_item,
            min_level = min_level,
            gender = gender,
            location = location,
            held_item = held_item,
            time_of_day = time_of_day,
            known_move = known_move,
            known_move_type = known_move_type,
            min_happiness = min_happiness,
            min_beauty = min_beauty,
            min_affection = min_affection,
            relative_physical_stats = relative_physical_stats,
            party_species = party_species,
            party_type = party_type,
            trade_species = trade_species,
            needs_overworld_rain = needs_overworld_rain,
            turn_upside_down = turn_upside_down
        )
        pokemon_evolution.save()

        return pokemon_evolution


    """
    Encounter Data
    """

    @classmethod
    def setup_encounter_method_data(self, name='encntr mthd', order=0):

        encounter_method = EncounterMethod.objects.create (
            name = name,
            order = order
        )
        encounter_method.save()

        return encounter_method

    classmethod
    def setup_encounter_method_name_data(self, encounter_method, name='encntr mthd nm'):

        language = self.setup_language_data(
            name='lang for '+name)

        encounter_method_name = EncounterMethodName.objects.create (
            encounter_method = encounter_method,
            language = language,
            name = name
        )
        encounter_method_name.save()

        return encounter_method_name

    @classmethod
    def setup_encounter_condition_data(self, name='encntr cndtn', order=0):

        encounter_condition = EncounterCondition.objects.create (
            name = name
        )
        encounter_condition.save()

        return encounter_condition

    @classmethod
    def setup_encounter_condition_name_data(self, encounter_condition, name='encntr cndtn nm'):

        language = self.setup_language_data(
            name='lang for '+name)

        encounter_condition_name = EncounterConditionName.objects.create (
            encounter_condition = encounter_condition,
            language = language,
            name = name
        )
        encounter_condition_name.save()

        return encounter_condition_name

    @classmethod
    def setup_encounter_condition_value_data(self, encounter_condition, name='encntr cndtn vlu', is_default=False):

        encounter_condition_value = EncounterConditionValue.objects.create (
            encounter_condition = encounter_condition,
            name = name,
            is_default = is_default
        )
        encounter_condition_value.save()

        return encounter_condition_value

    @classmethod
    def setup_encounter_condition_value_name_data(self, encounter_condition_value, name='encntr cndtn vlu nm'):

        language = self.setup_language_data(
            name='lang for '+name)

        encounter_condition_value_name = EncounterConditionValueName.objects.create (
            encounter_condition_value = encounter_condition_value,
            language = language,
            name = name
        )
        encounter_condition_value_name.save()

        return encounter_condition_value_name

    @classmethod
    def setup_encounter_condition_value_map_data(self, encounter, encounter_condition_value):

        encounter_condition_value_map = EncounterConditionValue.objects.create (
            encounter = encounter,
            encounter_condition_value = encounter_condition_value
        )
        encounter_condition_value_map.save()

        return encounter_condition_value_map

    @classmethod
    def setup_encounter_slot_data(self, encounter_method=None, slot=0, rarity=0):

        encounter_method = encounter_method or self.setup_encounter_method_data(
            name='encntr mthd for encntr slt')

        version_group = self.setup_version_group_data(
            name='ver grp for encntr slt')

        encounter_slot = EncounterSlot.objects.create (
            encounter_method = encounter_method,
            version_group = version_group,
            slot = slot,
            rarity = rarity
        )
        encounter_slot.save()

        return encounter_slot

    @classmethod
    def setup_location_area_encounter_rate_data(self, location_area, encounter_method, rate=0):

        version = self.setup_version_data(
            name='ver for lctn area')

        location_area_encounter_rate = LocationAreaEncounterRate.objects.create (
            encounter_method = encounter_method,
            version = version,
            location_area = location_area,
            rate = rate
        )
        location_area_encounter_rate.save()

        return location_area_encounter_rate

    @classmethod
    def setup_encounter_data(self, location_area=None, encounter_slot=None, pokemon=None, version=None, min_level=10, max_level=15):

        location_area = location_area or self.setup_location_area_data(
            name='ver for encntr')

        encounter_slot = encounter_slot or self.setup_encounter_slot_data()

        pokemon = pokemon or self.setup_pokemon_data(
            name='pkmn for encntr')

        version = version or self.setup_version_data(
            name='ver for encntr')

        encounter = Encounter.objects.create (
            version = version,
            location_area = location_area,
            encounter_slot = encounter_slot,
            pokemon = pokemon,
            min_level = min_level,
            max_level = max_level
        )
        encounter.save()

        return encounter


    """
    Pal Park Data
    """

    @classmethod
    def setup_pal_park_area_data(self, name='pl prk area'):

        pal_park_area = PalParkArea.objects.create (
            name = name
        )
        pal_park_area.save()

        return pal_park_area

    classmethod
    def setup_pal_park_area_name_data(self, pal_park_area, name='pl prk area nm'):

        language = self.setup_language_data(
            name='lang for '+name)

        pal_park_area_name = PalParkAreaName.objects.create (
            pal_park_area = pal_park_area,
            language = language,
            name = name
        )
        pal_park_area_name.save()

        return pal_park_area_name

    @classmethod
    def setup_pal_park_data(self, pokemon_species=None, pal_park_area=None, base_score=10, rate=10):

        pal_park_area = pal_park_area or self.setup_pal_park_area_data(
            name='pl prk area')

        pal_park = PalPark.objects.create (
            base_score = base_score,
            pokemon_species = pokemon_species,
            pal_park_area = pal_park_area,
            rate = rate
        )
        pal_park.save()

        return pal_park



""" 
Tests
"""

class APITests(APIData, APITestCase):

    """
    Gender Tests
    """

    def test_gender_api(self):

        gender = self.setup_gender_data(name='female')
        pokemon_species = self.setup_pokemon_species_data(name='pkmn spcs for gndr', gender_rate=8)
        evolved_species = self.setup_pokemon_species_data(name='evlvd pkmn spcs for gndr')
        self.setup_pokemon_evolution_data(evolved_species=evolved_species, gender=gender)

        response = self.client.get('{}/gender/{}/'.format(api_v2, gender.pk))

        self.assertEqual(response.status_code, status.HTTP_200_OK)

        # base params
        self.assertEqual(response.data['id'], gender.pk)
        self.assertEqual(response.data['name'], gender.name)
        # species params
        self.assertEqual(response.data['pokemon_species_details'][0]['rate'], pokemon_species.gender_rate)
        self.assertEqual(response.data['pokemon_species_details'][0]['pokemon_species']['name'], pokemon_species.name)
        self.assertEqual(response.data['pokemon_species_details'][0]['pokemon_species']['url'], '{}{}/pokemon-species/{}/'.format(test_host, api_v2, pokemon_species.pk))
        self.assertEqual(response.data['required_for_evolution'][0]['name'], evolved_species.name)
        self.assertEqual(response.data['required_for_evolution'][0]['url'], '{}{}/pokemon-species/{}/'.format(test_host, api_v2, evolved_species.pk))
        

    """
    Language Tests
    """

    def test_language_api(self):

        language = self.setup_language_data(name='base lang')
        language_name = self.setup_language_name_data(language, name='base lang name')

        response = self.client.get('{}/language/{}/'.format(api_v2, language.pk))

        self.assertEqual(response.status_code, status.HTTP_200_OK)

        # base params
        self.assertEqual(response.data['id'], language.pk)
        self.assertEqual(response.data['iso639'], language.iso639)
        self.assertEqual(response.data['iso3166'], language.iso3166)
        self.assertEqual(response.data['name'], language.name)
        self.assertEqual(response.data['official'], language.official)
        #name params
        self.assertEqual(response.data['names'][0]['name'], language_name.name)
        self.assertEqual(response.data['names'][0]['language']['name'], language_name.local_language.name)
        self.assertEqual(response.data['names'][0]['language']['url'], '{}{}/language/{}/'.format(test_host, api_v2, language_name.local_language.pk))


    """
    Region Tests
    """

    def test_region_api(self):

        region = self.setup_region_data(name='base reg')
        region_name = self.setup_region_name_data(region, name='base reg name')
        location = self.setup_location_data(region=region, name="lctn for base rgn")
        generation = self.setup_generation_data(region=region, name="gnrtn for base rgn")
        pokedex = self.setup_pokedex_data(region=region, name="pkdx for base rgn")
        version_group = self.setup_version_group_data(name="ver grp for base rgn")
        version_group_region = self.setup_version_group_region_data(region=region, version_group=version_group)

        response = self.client.get('{}/region/{}/'.format(api_v2, region.pk))

        self.assertEqual(response.status_code, status.HTTP_200_OK)

        # base params
        self.assertEqual(response.data['id'], region.pk)
        self.assertEqual(response.data['name'], region.name)
        # name params
        self.assertEqual(response.data['names'][0]['name'], region_name.name)
        self.assertEqual(response.data['names'][0]['language']['name'], region_name.language.name)
        self.assertEqual(response.data['names'][0]['language']['url'], '{}{}/language/{}/'.format(test_host, api_v2, region_name.language.pk))
        # location params
        self.assertEqual(response.data['locations'][0]['name'], location.name)
        self.assertEqual(response.data['locations'][0]['url'], '{}{}/location/{}/'.format(test_host, api_v2, location.pk))
        # generation params
        self.assertEqual(response.data['main_generation']['name'], generation.name)
        self.assertEqual(response.data['main_generation']['url'], '{}{}/generation/{}/'.format(test_host, api_v2, generation.pk))
        # pokedex params
        self.assertEqual(response.data['pokedexes'][0]['name'], pokedex.name)
        self.assertEqual(response.data['pokedexes'][0]['url'], '{}{}/pokedex/{}/'.format(test_host, api_v2, pokedex.pk))
        # version group params
        self.assertEqual(response.data['version_groups'][0]['name'], version_group.name)
        self.assertEqual(response.data['version_groups'][0]['url'], '{}{}/version-group/{}/'.format(test_host, api_v2, version_group.pk))
        
        

    """
    Generation Tests
    """

    def test_generation_api(self):

        generation = self.setup_generation_data(name='base gen')
        generation_name = self.setup_generation_name_data(generation, name='base reg name')
        ability = self.setup_ability_data(name='ablty for base gen', generation=generation)
        move = self.setup_move_data(name='mv for base gen', generation=generation)
        pokemon_species = self.setup_pokemon_species_data(name='pkmn spcs for base gen', generation=generation)
        type = self.setup_type_data(name='tp for base gen', generation=generation)
        version_group = self.setup_version_group_data(name='ver grp for base gen', generation=generation)

        response = self.client.get('{}/generation/{}/'.format(api_v2, generation.pk))

        # base params
        self.assertEqual(response.data['id'], generation.pk)
        self.assertEqual(response.data['name'], generation.name)
        # name params
        self.assertEqual(response.data['names'][0]['name'], generation_name.name)
        self.assertEqual(response.data['names'][0]['language']['name'], generation_name.language.name)
        self.assertEqual(response.data['names'][0]['language']['url'], '{}{}/language/{}/'.format(test_host, api_v2, generation_name.language.pk))
        # region params
        self.assertEqual(response.data['main_region']['name'], generation.region.name)
        self.assertEqual(response.data['main_region']['url'], '{}{}/region/{}/'.format(test_host, api_v2, generation.region.pk))
         # ability params
        self.assertEqual(response.data['abilities'][0]['name'], ability.name)
        self.assertEqual(response.data['abilities'][0]['url'], '{}{}/ability/{}/'.format(test_host, api_v2, ability.pk))
         # move params
        self.assertEqual(response.data['moves'][0]['name'], move.name)
        self.assertEqual(response.data['moves'][0]['url'], '{}{}/move/{}/'.format(test_host, api_v2, move.pk))
         # type params
        self.assertEqual(response.data['types'][0]['name'], type.name)
        self.assertEqual(response.data['types'][0]['url'], '{}{}/type/{}/'.format(test_host, api_v2, type.pk))
         # species params
        self.assertEqual(response.data['pokemon_species'][0]['name'], pokemon_species.name)
        self.assertEqual(response.data['pokemon_species'][0]['url'], '{}{}/pokemon-species/{}/'.format(test_host, api_v2, pokemon_species.pk))
         # version group params
        self.assertEqual(response.data['version_groups'][0]['name'], version_group.name)
        self.assertEqual(response.data['version_groups'][0]['url'], '{}{}/version-group/{}/'.format(test_host, api_v2, version_group.pk))



    """
    Version Tests
    """

    def test_version_api(self):

        version_group = self.setup_version_group_data(name='ver grp for ver')
        version = self.setup_version_data(name='base ver', version_group=version_group)
        version_name = self.setup_version_name_data(version, name='base ver name')

        response = self.client.get('{}/version/{}/'.format(api_v2, version.pk))

        # base params
        self.assertEqual(response.data['id'], version.pk)
        self.assertEqual(response.data['name'], version.name)
        # name params
        self.assertEqual(response.data['names'][0]['name'], version_name.name)
        self.assertEqual(response.data['names'][0]['language']['name'], version_name.language.name)
        self.assertEqual(response.data['names'][0]['language']['url'], '{}{}/language/{}/'.format(test_host, api_v2, version_name.language.pk))
        # version group params
        self.assertEqual(response.data['version_group']['name'], version.version_group.name)
        self.assertEqual(response.data['version_group']['url'], '{}{}/version-group/{}/'.format(test_host, api_v2, version.version_group.pk))

    def test_version_group_api(self):

        version_group = self.setup_version_group_data(name='base ver grp')
        move_learn_method = self.setup_move_learn_method_data(name='mv lrn mthd for ')
        version_group_move_learn_method = self.setup_version_group_move_learn_method_data(version_group=version_group, move_learn_method=move_learn_method)
        region = self.setup_region_data(name='rgn for ver grp')
        version_group_region = self.setup_version_group_region_data(version_group=version_group, region=region)
        version = self.setup_version_data(name='ver for base ver grp', version_group=version_group)
        pokedex = self.setup_pokedex_data(name='pkdx for base ver group')
        pokedex_version_group = self.setup_pokedex_version_group_data(pokedex=pokedex, version_group=version_group)

        response = self.client.get('{}/version-group/{}/'.format(api_v2, version_group.pk))

        # base params
        self.assertEqual(response.data['id'], version_group.pk)
        self.assertEqual(response.data['name'], version_group.name)
        self.assertEqual(response.data['order'], version_group.order)
        # version params
        self.assertEqual(response.data['versions'][0]['name'], version.name)
        self.assertEqual(response.data['versions'][0]['url'], '{}{}/version/{}/'.format(test_host, api_v2, version.pk))
        # generation params
        self.assertEqual(response.data['generation']['name'], version_group.generation.name)
        self.assertEqual(response.data['generation']['url'], '{}{}/generation/{}/'.format(test_host, api_v2, version_group.generation.pk))
        # region params
        self.assertEqual(response.data['regions'][0]['name'], region.name)
        self.assertEqual(response.data['regions'][0]['url'], '{}{}/region/{}/'.format(test_host, api_v2, region.pk))
        # move learn method params
        self.assertEqual(response.data['move_learn_methods'][0]['name'], move_learn_method.name)
        self.assertEqual(response.data['move_learn_methods'][0]['url'], '{}{}/move-learn-method/{}/'.format(test_host, api_v2, move_learn_method.pk))
        # pokedex group
        self.assertEqual(response.data['pokedexes'][0]['name'], pokedex.name)
        self.assertEqual(response.data['pokedexes'][0]['url'], '{}{}/pokedex/{}/'.format(test_host, api_v2, pokedex.pk))
        


    """
    Egg Group Tests
    """

    def test_egg_group_api(self):

        egg_group = self.setup_egg_group_data(name='base egg grp')
        egg_group_name = self.setup_egg_group_name_data(egg_group, name='base egg grp name')
        pokemon_species = self.setup_pokemon_species_data()
        self.setup_pokemon_egg_group_data(pokemon_species=pokemon_species, egg_group=egg_group)

        response = self.client.get('{}/egg-group/{}/'.format(api_v2, egg_group.pk))

        self.assertEqual(response.status_code, status.HTTP_200_OK)

        # base params
        self.assertEqual(response.data['id'], egg_group.pk)
        self.assertEqual(response.data['name'], egg_group.name)
        # name params
        self.assertEqual(response.data['names'][0]['name'], egg_group_name.name)
        self.assertEqual(response.data['names'][0]['language']['name'], egg_group_name.language.name)
        self.assertEqual(response.data['names'][0]['language']['url'], '{}{}/language/{}/'.format(test_host, api_v2, egg_group_name.language.pk))
        # species params
        self.assertEqual(response.data['pokemon_species'][0]['name'], pokemon_species.name)
        self.assertEqual(response.data['pokemon_species'][0]['url'], '{}{}/pokemon-species/{}/'.format(test_host, api_v2, pokemon_species.pk))    



    """
    Ability Tests
    """

    def test_ability_api(self):

        ability = self.setup_ability_data(name='base ablty')
        ability_name = self.setup_ability_name_data(ability, name='base ablty name')
        ability_effect_text = self.setup_ability_effect_text_data(ability, effect='base ablty efct')
        ability_flavor_text = self.setup_ability_flavor_text_data(ability, flavor_text='base flvr txt')
        ability_change = self.setup_ability_change_data(ability)
        ability_change_effect_text = self.setup_ability_change_effect_text_data(ability_change, effect='base ablty chng efct')
        pokemon = self.setup_pokemon_data(name='pkmn for ablty')
        pokemon_ability = self.setup_pokemon_ability_data(ability=ability, pokemon=pokemon)

        response = self.client.get('{}/ability/{}/'.format(api_v2, ability.pk))
        
        # base params
        self.assertEqual(response.data['id'], ability.pk)
        self.assertEqual(response.data['name'], ability.name)
        self.assertEqual(response.data['is_main_series'], ability.is_main_series)
        # name params
        self.assertEqual(response.data['names'][0]['name'], ability_name.name)
        self.assertEqual(response.data['names'][0]['language']['name'], ability_name.language.name)
        self.assertEqual(response.data['names'][0]['language']['url'], '{}{}/language/{}/'.format(test_host, api_v2, ability_name.language.pk))
        # description params
        self.assertEqual(response.data['effect_entries'][0]['effect'], ability_effect_text.effect)
        self.assertEqual(response.data['effect_entries'][0]['short_effect'], ability_effect_text.short_effect)
        self.assertEqual(response.data['effect_entries'][0]['language']['name'], ability_effect_text.language.name)
        self.assertEqual(response.data['effect_entries'][0]['language']['url'], '{}{}/language/{}/'.format(test_host, api_v2, ability_effect_text.language.pk))
        # flavor text params
        self.assertEqual(response.data['flavor_text_entries'][0]['flavor_text'], ability_flavor_text.flavor_text)
        self.assertEqual(response.data['flavor_text_entries'][0]['version_group']['name'], ability_flavor_text.version_group.name)
        self.assertEqual(response.data['flavor_text_entries'][0]['language']['name'], ability_flavor_text.language.name)
        self.assertEqual(response.data['flavor_text_entries'][0]['language']['url'], '{}{}/language/{}/'.format(test_host, api_v2, ability_flavor_text.language.pk))
        # generation params
        self.assertEqual(response.data['generation']['name'], ability.generation.name)
        self.assertEqual(response.data['generation']['url'], '{}{}/generation/{}/'.format(test_host, api_v2, ability.generation.pk))
        # change params
        self.assertEqual(response.data['effect_changes'][0]['version_group']['name'], ability_change.version_group.name)
        self.assertEqual(response.data['effect_changes'][0]['version_group']['url'], '{}{}/version-group/{}/'.format(test_host, api_v2, ability_change.version_group.pk))
        self.assertEqual(response.data['effect_changes'][0]['effect_entries'][0]['effect'], ability_change_effect_text.effect)
        self.assertEqual(response.data['effect_changes'][0]['effect_entries'][0]['language']['name'], ability_change_effect_text.language.name)
        self.assertEqual(response.data['effect_changes'][0]['effect_entries'][0]['language']['url'], '{}{}/language/{}/'.format(test_host, api_v2, ability_change_effect_text.language.pk))
        # pokemon params
        self.assertEqual(response.data['pokemon'][0]['is_hidden'], pokemon_ability.is_hidden)
        self.assertEqual(response.data['pokemon'][0]['slot'], pokemon_ability.slot)
        self.assertEqual(response.data['pokemon'][0]['pokemon']['name'], pokemon.name)
        self.assertEqual(response.data['pokemon'][0]['pokemon']['url'], '{}{}/pokemon/{}/'.format(test_host, api_v2, pokemon.pk))
        


    """
    Item Tests
    """

    def test_item_attribute_api(self):

        # item attribute data
        item_attribute = self.setup_item_attribute_data(name='base itm attr')
        item_attribute_name = self.setup_item_attribute_name_data(item_attribute, name='base itm attr nm')
        item_attribute_description = self.setup_item_attribute_description_data(item_attribute, description='base itm attr desc')
        item = self.setup_item_data(name='itm fr base itm attr')
        self.setup_item_attribute_map_data(item_attribute=item_attribute, item=item)

        response = self.client.get('{}/item-attribute/{}/'.format(api_v2, item_attribute.pk))

        # base params
        self.assertEqual(response.data['id'], item_attribute.pk)
        self.assertEqual(response.data['name'], item_attribute.name)
        # name params
        self.assertEqual(response.data['names'][0]['name'], item_attribute_name.name)
        self.assertEqual(response.data['names'][0]['language']['name'], item_attribute_name.language.name)
        self.assertEqual(response.data['names'][0]['language']['url'], '{}{}/language/{}/'.format(test_host, api_v2, item_attribute_name.language.pk))
        # description params
        self.assertEqual(response.data['descriptions'][0]['description'], item_attribute_description.description)
        self.assertEqual(response.data['descriptions'][0]['language']['name'], item_attribute_description.language.name)
        self.assertEqual(response.data['descriptions'][0]['language']['url'], '{}{}/language/{}/'.format(test_host, api_v2, item_attribute_description.language.pk))
        # item params
        self.assertEqual(response.data['items'][0]['name'], item.name)
        self.assertEqual(response.data['items'][0]['url'], '{}{}/item/{}/'.format(test_host, api_v2, item.pk))


    def test_item_category_api(self):

        # item category data
        item_category = self.setup_item_category_data(name='base itm ctgry')
        item_category_name = self.setup_item_category_name_data(item_category, name='base itm ctgry nm')
        item = self.setup_item_data(item_category=item_category, name='itm fr base itm ctgry')

        response = self.client.get('{}/item-category/{}/'.format(api_v2, item_category.pk))

        # base params
        self.assertEqual(response.data['id'], item_category.pk)
        self.assertEqual(response.data['name'], item_category.name)
        # name params
        self.assertEqual(response.data['names'][0]['name'], item_category_name.name)
        self.assertEqual(response.data['names'][0]['language']['name'], item_category_name.language.name)
        self.assertEqual(response.data['names'][0]['language']['url'], '{}{}/language/{}/'.format(test_host, api_v2, item_category_name.language.pk))
        # pocket params
        self.assertEqual(response.data['pocket']['name'], item_category.item_pocket.name)
        self.assertEqual(response.data['pocket']['url'], '{}{}/item-pocket/{}/'.format(test_host, api_v2, item_category.item_pocket.pk))
        # item params
        self.assertEqual(response.data['items'][0]['name'], item.name)
        self.assertEqual(response.data['items'][0]['url'], '{}{}/item/{}/'.format(test_host, api_v2, item.pk))


    def test_item_fling_effect_api(self):

        # item category data
        item_fling_effect = self.setup_item_fling_effect_data(name='base itm flng efct')
        item_fling_effect_effect_text = self.setup_item_fling_effect_effect_text_data(item_fling_effect, effect='base itm flng efct nm')
        item = self.setup_item_data(item_fling_effect=item_fling_effect, name='itm fr base itm attr')

        response = self.client.get('{}/item-fling-effect/{}/'.format(api_v2, item_fling_effect.pk))

        # base params
        self.assertEqual(response.data['id'], item_fling_effect.pk)
        self.assertEqual(response.data['name'], item_fling_effect.name)
        # description params
        self.assertEqual(response.data['effect_entries'][0]['effect'], item_fling_effect_effect_text.effect)
        self.assertEqual(response.data['effect_entries'][0]['language']['name'], item_fling_effect_effect_text.language.name)
        self.assertEqual(response.data['effect_entries'][0]['language']['url'], '{}{}/language/{}/'.format(test_host, api_v2, item_fling_effect_effect_text.language.pk))
        # item params
        self.assertEqual(response.data['items'][0]['name'], item.name)
        self.assertEqual(response.data['items'][0]['url'], '{}{}/item/{}/'.format(test_host, api_v2, item.pk))


    def test_item_pocket_api(self):

        # item pocket data
        item_pocket = self.setup_item_pocket_data(name='base itm pkt')
        item_pocket_name = self.setup_item_pocket_name_data(item_pocket, name='base itm pkt nm')
        item_category = self.setup_item_category_data(name='itm ctgry for base itm pckt', item_pocket=item_pocket)

        response = self.client.get('{}/item-pocket/{}/'.format(api_v2, item_pocket.pk))

        # base params
        self.assertEqual(response.data['id'], item_pocket.pk)
        self.assertEqual(response.data['name'], item_pocket.name)
        # name params
        self.assertEqual(response.data['names'][0]['name'], item_pocket_name.name)
        self.assertEqual(response.data['names'][0]['language']['name'], item_pocket_name.language.name)
        self.assertEqual(response.data['names'][0]['language']['url'], '{}{}/language/{}/'.format(test_host, api_v2, item_pocket_name.language.pk))

    def test_item_api(self):

        item_category = self.setup_item_category_data(name='itm ctgry for base itm')
        item_fling_effect = self.setup_item_fling_effect_data(name='itm flng efct for base itm')
        item = self.setup_item_data(item_category, item_fling_effect, name='base itm')
        item_name = self.setup_item_name_data(item, name='base itm name')
        item_flavor_text = self.setup_item_flavor_text_data(item, flavor_text='base itm flvr txt')
        item_effect_text = self.setup_item_effect_text_data(item, effect='base nrml efct', short_effect='base shrt efct')
        item_attribute = self.setup_item_attribute_data()
        item_game_index = self.setup_item_game_index_data(item, game_index=10)
        item_sprites = self.setup_item_sprites_data(item)
        pokemon = self.setup_pokemon_data(name='pkmn for base itm')
        pokemon_item = self.setup_pokemon_item_data(pokemon=pokemon, item=item)
        evolution_chain = self.setup_evolution_chain_data(baby_trigger_item=item)

        # map item attribute to item
        item_attribute_map = ItemAttributeMap (
            item = item,
            item_attribute = item_attribute
          )
        item_attribute_map.save()

        sprites_data = json.loads(item_sprites.sprites)

        response = self.client.get('{}/item/{}/'.format(api_v2, item.pk), HTTP_HOST='testserver')
        
        # base params
        self.assertEqual(response.data['id'], item.pk)
        self.assertEqual(response.data['name'], item.name)
        self.assertEqual(response.data['cost'], item.cost)
        self.assertEqual(response.data['fling_power'], item.fling_power)
        # name params
        self.assertEqual(response.data['names'][0]['name'], item_name.name)
        self.assertEqual(response.data['names'][0]['language']['name'], item_name.language.name)
        self.assertEqual(response.data['names'][0]['language']['url'], '{}{}/language/{}/'.format(test_host, api_v2, item_name.language.pk))
        # flavor text params
        self.assertEqual(response.data['flavor_text_entries'][0]['text'], item_flavor_text.flavor_text)
        self.assertEqual(response.data['flavor_text_entries'][0]['version_group']['name'], item_flavor_text.version_group.name)
        self.assertEqual(response.data['flavor_text_entries'][0]['version_group']['url'], '{}{}/version-group/{}/'.format(test_host, api_v2, item_flavor_text.version_group.pk))
        self.assertEqual(response.data['flavor_text_entries'][0]['language']['name'], item_flavor_text.language.name)
        self.assertEqual(response.data['flavor_text_entries'][0]['language']['url'], '{}{}/language/{}/'.format(test_host, api_v2, item_flavor_text.language.pk))
        # effect text params
        self.assertEqual(response.data['effect_entries'][0]['effect'], item_effect_text.effect)
        self.assertEqual(response.data['effect_entries'][0]['short_effect'], item_effect_text.short_effect)
        self.assertEqual(response.data['effect_entries'][0]['language']['name'], item_effect_text.language.name)
        self.assertEqual(response.data['effect_entries'][0]['language']['url'], '{}{}/language/{}/'.format(test_host, api_v2, item_effect_text.language.pk))
        # category params
        self.assertEqual(response.data['category']['name'], item_category.name)
        self.assertEqual(response.data['category']['url'], '{}{}/item-category/{}/'.format(test_host, api_v2, item_category.pk))
        # fling effect params
        self.assertEqual(response.data['fling_effect']['name'], item_fling_effect.name)
        self.assertEqual(response.data['fling_effect']['url'], '{}{}/item-fling-effect/{}/'.format(test_host, api_v2, item_fling_effect.pk))
        # attribute params
        self.assertEqual(response.data['attributes'][0]['name'], item_attribute.name)
        self.assertEqual(response.data['attributes'][0]['url'], '{}{}/item-attribute/{}/'.format(test_host, api_v2, item_attribute.pk))
        # game indices params
        self.assertEqual(response.data['game_indices'][0]['game_index'], item_game_index.game_index)
        self.assertEqual(response.data['game_indices'][0]['generation']['name'], item_game_index.generation.name)
        self.assertEqual(response.data['game_indices'][0]['generation']['url'], '{}{}/generation/{}/'.format(test_host, api_v2, item_game_index.generation.pk))
        # held by params
        self.assertEqual(response.data['held_by_pokemon'][0]['pokemon']['name'], pokemon.name)
        self.assertEqual(response.data['held_by_pokemon'][0]['pokemon']['url'], '{}{}/pokemon/{}/'.format(test_host, api_v2, pokemon.pk))
        self.assertEqual(response.data['held_by_pokemon'][0]['version_details'][0]['rarity'], pokemon_item.rarity)
        self.assertEqual(response.data['held_by_pokemon'][0]['version_details'][0]['version']['name'], pokemon_item.version.name)
        self.assertEqual(response.data['held_by_pokemon'][0]['version_details'][0]['version']['url'], '{}{}/version/{}/'.format(test_host, api_v2, pokemon_item.version.pk))
        # baby trigger params
        self.assertEqual(response.data['baby_trigger_for']['url'], '{}{}/evolution-chain/{}/'.format(test_host, api_v2, evolution_chain.pk))
        # sprites
        self.assertEqual(response.data['sprites']['default'], '{}{}'.format(test_host, sprites_data['default']))


    """
    Berry Tests
    """

    def test_berry_firmness_api(self):

        berry_firmness = self.setup_berry_firmness_data(name='base bry frmns')
        berry_firmness_name = self.setup_berry_firmness_name_data(berry_firmness, name='base bry frmns nm')
        berry = self.setup_berry_data(berry_firmness=berry_firmness, name='bry for base frmns')

        response = self.client.get('{}/berry-firmness/{}/'.format(api_v2, berry_firmness.pk))

        # base params
        self.assertEqual(response.data['id'], berry_firmness.pk)
        self.assertEqual(response.data['name'], berry_firmness.name)
        # name params
        self.assertEqual(response.data['names'][0]['name'], berry_firmness_name.name)
        self.assertEqual(response.data['names'][0]['language']['name'], berry_firmness_name.language.name)
        self.assertEqual(response.data['names'][0]['language']['url'], '{}{}/language/{}/'.format(test_host, api_v2, berry_firmness_name.language.pk))
        # berry params
        self.assertEqual(response.data['berries'][0]['name'], berry.name)
        self.assertEqual(response.data['berries'][0]['url'], '{}{}/berry/{}/'.format(test_host, api_v2, berry.pk))


    def test_berry_flavor_api(self):

        berry_flavor = self.setup_berry_flavor_data(name='base bry flvr')
        berry_flavor_name = self.setup_berry_flavor_name_data(berry_flavor, name='base bry flvr nm')
        berry = self.setup_berry_data(name='bry for base bry flvr')
        berry_flavor_map = self.setup_berry_flavor_map_data(berry=berry, berry_flavor=berry_flavor, potency=50)

        response = self.client.get('{}/berry-flavor/{}/'.format(api_v2, berry_flavor.pk))

        # base params
        self.assertEqual(response.data['id'], berry_flavor.pk)
        self.assertEqual(response.data['name'], berry_flavor.name)
        # name params
        self.assertEqual(response.data['names'][0]['name'], berry_flavor_name.name)
        self.assertEqual(response.data['names'][0]['language']['name'], berry_flavor_name.language.name)
        self.assertEqual(response.data['names'][0]['language']['url'], '{}{}/language/{}/'.format(test_host, api_v2, berry_flavor_name.language.pk))
        # contest type params
        self.assertEqual(response.data['contest_type']['name'], berry_flavor.contest_type.name)
        self.assertEqual(response.data['contest_type']['url'], '{}{}/contest-type/{}/'.format(test_host, api_v2, berry_flavor.contest_type.pk))
        # berry params
        self.assertEqual(response.data['berries'][0]['potency'], berry_flavor_map.potency)
        self.assertEqual(response.data['berries'][0]['berry']['name'], berry.name)
        self.assertEqual(response.data['berries'][0]['berry']['url'], '{}{}/berry/{}/'.format(test_host, api_v2, berry.pk))



    def test_berry_api(self):

        type = self.setup_type_data(name="tp fr base bry")
        berry = self.setup_berry_data(name='base bry', natural_gift_type=type)
        berry_flavor = self.setup_berry_flavor_data(name='bry flvr for base bry')
        berry_flavor_map = self.setup_berry_flavor_map_data(berry=berry, berry_flavor=berry_flavor)
        
        response = self.client.get('{}/berry/{}/'.format(api_v2, berry.pk))

        # base params
        self.assertEqual(response.data['id'], berry.pk)
        self.assertEqual(response.data['name'], berry.name)
        self.assertEqual(response.data['growth_time'], berry.growth_time)
        self.assertEqual(response.data['max_harvest'], berry.max_harvest)
        self.assertEqual(response.data['natural_gift_power'], berry.natural_gift_power)
        self.assertEqual(response.data['size'], berry.size)
        self.assertEqual(response.data['smoothness'], berry.smoothness)
        self.assertEqual(response.data['soil_dryness'], berry.soil_dryness)
        # firmness params
        self.assertEqual(response.data['firmness']['name'], berry.berry_firmness.name)
        self.assertEqual(response.data['firmness']['url'], '{}{}/berry-firmness/{}/'.format(test_host, api_v2, berry.berry_firmness.pk))
        # item params
        self.assertEqual(response.data['item']['name'], berry.item.name)
        self.assertEqual(response.data['item']['url'], '{}{}/item/{}/'.format(test_host, api_v2, berry.item.pk))
        # flavor params
        self.assertEqual(response.data['flavors'][0]['potency'], berry_flavor_map.potency)
        self.assertEqual(response.data['flavors'][0]['flavor']['name'], berry_flavor.name)
        self.assertEqual(response.data['flavors'][0]['flavor']['url'], '{}{}/berry-flavor/{}/'.format(test_host, api_v2, berry_flavor.pk))
        # natural gift type
        self.assertEqual(response.data['natural_gift_type']['name'], type.name)
        self.assertEqual(response.data['natural_gift_type']['url'], '{}{}/type/{}/'.format(test_host, api_v2, type.pk))
        


    """
    Growth Rate Tests
    """

    def test_growth_rate_api(self):

        # item pocket data
        growth_rate = self.setup_growth_rate_data(name='base grth rt')
        growth_rate_description = self.setup_growth_rate_description_data(growth_rate, description='base grth rt desc')
        pokemon_species = self.setup_pokemon_species_data(name='pkmn spcs for grth rt', growth_rate=growth_rate)

        # map item attribute to item
        experience = Experience (
            growth_rate = growth_rate,
            level = 10,
            experience = 3000
        )
        experience.save()

        response = self.client.get('{}/growth-rate/{}/'.format(api_v2, growth_rate.pk))

        # base params
        self.assertEqual(response.data['id'], growth_rate.pk)
        self.assertEqual(response.data['name'], growth_rate.name)
        self.assertEqual(response.data['formula'], growth_rate.formula)
        # description params
        self.assertEqual(response.data['descriptions'][0]['description'], growth_rate_description.description)
        self.assertEqual(response.data['descriptions'][0]['language']['name'], growth_rate_description.language.name)
        self.assertEqual(response.data['descriptions'][0]['language']['url'], '{}{}/language/{}/'.format(test_host, api_v2, growth_rate_description.language.pk))
        # experience params
        self.assertEqual(response.data['levels'][0]['level'], experience.level)
        self.assertEqual(response.data['levels'][0]['experience'], experience.experience)
        # species params
        self.assertEqual(response.data['pokemon_species'][0]['name'], pokemon_species.name)
        self.assertEqual(response.data['pokemon_species'][0]['url'], '{}{}/pokemon-species/{}/'.format(test_host, api_v2, pokemon_species.pk))
        


    """
    Location Tests
    """

    def test_location_api(self):

        location = self.setup_location_data(name='base lctn')
        location_name = self.setup_location_name_data(location, name='base lctn name')
        location_game_index = self.setup_location_game_index_data(location, game_index=10)

        response = self.client.get('{}/location/{}/'.format(api_v2, location.pk))

        self.assertEqual(response.status_code, status.HTTP_200_OK)

        # base params
        self.assertEqual(response.data['id'], location.pk)
        self.assertEqual(response.data['name'], location.name)
        # name params
        self.assertEqual(response.data['names'][0]['name'], location_name.name)
        self.assertEqual(response.data['names'][0]['language']['name'], location_name.language.name)
        self.assertEqual(response.data['names'][0]['language']['url'], '{}{}/language/{}/'.format(test_host, api_v2, location_name.language.pk))
        # region params
        self.assertEqual(response.data['region']['name'], location.region.name)
        self.assertEqual(response.data['region']['url'], '{}{}/region/{}/'.format(test_host, api_v2, location.region.pk))
        # game indices params
        self.assertEqual(response.data['game_indices'][0]['game_index'], location_game_index.game_index)
        self.assertEqual(response.data['game_indices'][0]['generation']['name'], location_game_index.generation.name)
        self.assertEqual(response.data['game_indices'][0]['generation']['url'], '{}{}/generation/{}/'.format(test_host, api_v2, location_game_index.generation.pk))


    def test_location_area_api(self):

        location = self.setup_location_data(name='lctn for base lctn area')
        location_area = self.setup_location_area_data(location, name="base lctn area")
        location_area_name = self.setup_location_area_name_data(location_area, name='base lctn area name')

        encounter_method = self.setup_encounter_method_data(name='encntr mthd for lctn area')
        location_area_encounter_rate = self.setup_location_area_encounter_rate_data(location_area, encounter_method, rate=20)

        pokemon_species1 = self.setup_pokemon_species_data(name='spcs for pkmn1')
        pokemon1 = self.setup_pokemon_data(name='pkmn1 for base encntr', pokemon_species=pokemon_species1)
        encounter_slot1 = self.setup_encounter_slot_data(encounter_method, slot=1, rarity=30)
        encounter1 = self.setup_encounter_data(pokemon=pokemon1, location_area=location_area, encounter_slot=encounter_slot1, min_level=30, max_level=35)

        pokemon_species2 = self.setup_pokemon_species_data(name='spcs for pkmn2')
        pokemon2 = self.setup_pokemon_data(name='pkmn2 for base encntr', pokemon_species=pokemon_species2)
        encounter_slot2 = self.setup_encounter_slot_data(encounter_method, slot=2, rarity=40)
        encounter2 = self.setup_encounter_data(pokemon=pokemon2, location_area=location_area, encounter_slot=encounter_slot2, min_level=32, max_level=36)

        response = self.client.get('{}/location-area/{}/'.format(api_v2, location_area.pk))

        self.assertEqual(response.status_code, status.HTTP_200_OK)

        # base params
        self.assertEqual(response.data['id'], location_area.pk)
        self.assertEqual(response.data['name'], location_area.name)
        self.assertEqual(response.data['game_index'], location_area.game_index)
        # name params
        self.assertEqual(response.data['names'][0]['name'], location_area_name.name)
        self.assertEqual(response.data['names'][0]['language']['name'], location_area_name.language.name)
        self.assertEqual(response.data['names'][0]['language']['url'], '{}{}/language/{}/'.format(test_host, api_v2, location_area_name.language.pk))
        # location params
        self.assertEqual(response.data['location']['name'], location.name)
        self.assertEqual(response.data['location']['url'], '{}{}/location/{}/'.format(test_host, api_v2, location.pk))
        # encounter method params
        self.assertEqual(response.data['encounter_method_rates'][0]['encounter_method']['name'], encounter_method.name)
        self.assertEqual(response.data['encounter_method_rates'][0]['encounter_method']['url'], '{}{}/encounter-method/{}/'.format(test_host, api_v2, encounter_method.pk))
        self.assertEqual(response.data['encounter_method_rates'][0]['version_details'][0]['rate'], location_area_encounter_rate.rate)
        self.assertEqual(response.data['encounter_method_rates'][0]['version_details'][0]['version']['name'], location_area_encounter_rate.version.name)
        self.assertEqual(response.data['encounter_method_rates'][0]['version_details'][0]['version']['url'], '{}{}/version/{}/'.format(test_host, api_v2, location_area_encounter_rate.version.pk))
        # encounter params
        self.assertEqual(response.data['pokemon_encounters'][0]['pokemon']['name'], pokemon1.name)
        self.assertEqual(response.data['pokemon_encounters'][0]['pokemon']['url'], '{}{}/pokemon/{}/'.format(test_host, api_v2, pokemon1.pk))
        self.assertEqual(response.data['pokemon_encounters'][0]['version_details'][0]['max_chance'], encounter_slot1.rarity)
        self.assertEqual(response.data['pokemon_encounters'][0]['version_details'][0]['version']['name'], encounter1.version.name)
        self.assertEqual(response.data['pokemon_encounters'][0]['version_details'][0]['version']['url'], '{}{}/version/{}/'.format(test_host, api_v2, encounter1.version.pk))
        self.assertEqual(response.data['pokemon_encounters'][0]['version_details'][0]['encounter_details'][0]['chance'], encounter_slot1.rarity)
        self.assertEqual(response.data['pokemon_encounters'][0]['version_details'][0]['encounter_details'][0]['method']['name'], encounter_slot1.encounter_method.name)
        self.assertEqual(response.data['pokemon_encounters'][0]['version_details'][0]['encounter_details'][0]['method']['url'], '{}{}/encounter-method/{}/'.format(test_host, api_v2, encounter_slot1.encounter_method.pk))

        self.assertEqual(response.data['pokemon_encounters'][1]['pokemon']['name'], pokemon2.name)
        self.assertEqual(response.data['pokemon_encounters'][1]['pokemon']['url'], '{}{}/pokemon/{}/'.format(test_host, api_v2, pokemon2.pk))
        self.assertEqual(response.data['pokemon_encounters'][1]['version_details'][0]['max_chance'], encounter_slot2.rarity)
        self.assertEqual(response.data['pokemon_encounters'][1]['version_details'][0]['version']['name'], encounter2.version.name)
        self.assertEqual(response.data['pokemon_encounters'][1]['version_details'][0]['version']['url'], '{}{}/version/{}/'.format(test_host, api_v2, encounter2.version.pk))
        self.assertEqual(response.data['pokemon_encounters'][1]['version_details'][0]['encounter_details'][0]['chance'], encounter_slot2.rarity)
        self.assertEqual(response.data['pokemon_encounters'][1]['version_details'][0]['encounter_details'][0]['method']['name'], encounter_slot2.encounter_method.name)
        self.assertEqual(response.data['pokemon_encounters'][1]['version_details'][0]['encounter_details'][0]['method']['url'], '{}{}/encounter-method/{}/'.format(test_host, api_v2, encounter_slot2.encounter_method.pk))


    """
    Contest Tests
    """

    def test_contest_type_api(self):

        contest_type = self.setup_contest_type_data(name='base cntst tp')
        contest_type_name = self.setup_contest_type_name_data(contest_type, name='base cntst tp name')
        berry_flavor = self.setup_berry_flavor_data(name="bry for base cntst tp", contest_type=contest_type)

        response = self.client.get('{}/contest-type/{}/'.format(api_v2, contest_type.pk))

        self.assertEqual(response.status_code, status.HTTP_200_OK)

        # base params
        self.assertEqual(response.data['id'], contest_type.pk)
        self.assertEqual(response.data['name'], contest_type.name)
        # name params
        self.assertEqual(response.data['names'][0]['name'], contest_type_name.name)
        self.assertEqual(response.data['names'][0]['language']['name'], contest_type_name.language.name)
        self.assertEqual(response.data['names'][0]['language']['url'], '{}{}/language/{}/'.format(test_host, api_v2, contest_type_name.language.pk))
        # berry params
        self.assertEqual(response.data['berry_flavor']['name'], berry_flavor.name)
        self.assertEqual(response.data['berry_flavor']['url'], '{}{}/berry-flavor/{}/'.format(test_host, api_v2, berry_flavor.pk))


    def test_contest_effect_api(self):

        contest_effect = self.setup_contest_effect_data(appeal=10, jam=20)
        contest_effect_flavor_text = self.setup_contest_effect_flavor_text_data(contest_effect, flavor_text='base cntst efct flvr txt')
        contest_effect_effect_text = self.setup_contest_effect_effect_text_data(contest_effect, effect='base cntst efct eftc txt')

        response = self.client.get('{}/contest-effect/{}/'.format(api_v2, contest_effect.pk))

        self.assertEqual(response.status_code, status.HTTP_200_OK)

        # base params
        self.assertEqual(response.data['id'], contest_effect.pk)
        self.assertEqual(response.data['appeal'], contest_effect.appeal)
        self.assertEqual(response.data['jam'], contest_effect.jam)
        # effect text params
        self.assertEqual(response.data['effect_entries'][0]['effect'], contest_effect_effect_text.effect)
        self.assertEqual(response.data['effect_entries'][0]['language']['name'], contest_effect_effect_text.language.name)
        self.assertEqual(response.data['effect_entries'][0]['language']['url'], '{}{}/language/{}/'.format(test_host, api_v2, contest_effect_effect_text.language.pk))
        # flavor text params
        self.assertEqual(response.data['flavor_text_entries'][0]['flavor_text'], contest_effect_flavor_text.flavor_text)
        self.assertEqual(response.data['flavor_text_entries'][0]['language']['name'], contest_effect_flavor_text.language.name)
        self.assertEqual(response.data['flavor_text_entries'][0]['language']['url'], '{}{}/language/{}/'.format(test_host, api_v2, contest_effect_flavor_text.language.pk))
        

    def test_super_contest_effect_api(self):

        super_contest_effect = self.setup_super_contest_effect_data(appeal=10)
        super_contest_effect_flavor_text = self.setup_super_contest_effect_flavor_text_data(super_contest_effect, flavor_text='base spr cntst efct flvr txt')
        move = self.setup_move_data(name="mv for base spr cntst efct", super_contest_effect=super_contest_effect)

        response = self.client.get('{}/super-contest-effect/{}/'.format(api_v2, super_contest_effect.pk))

        self.assertEqual(response.status_code, status.HTTP_200_OK)

        # base params
        self.assertEqual(response.data['id'], super_contest_effect.pk)
        self.assertEqual(response.data['appeal'], super_contest_effect.appeal)
        # flavor text params
        self.assertEqual(response.data['flavor_text_entries'][0]['flavor_text'], super_contest_effect_flavor_text.flavor_text)
        self.assertEqual(response.data['flavor_text_entries'][0]['language']['name'], super_contest_effect_flavor_text.language.name)
        self.assertEqual(response.data['flavor_text_entries'][0]['language']['url'], '{}{}/language/{}/'.format(test_host, api_v2, super_contest_effect_flavor_text.language.pk))
        # move params
        self.assertEqual(response.data['moves'][0]['name'], move.name)
        self.assertEqual(response.data['moves'][0]['url'], '{}{}/move/{}/'.format(test_host, api_v2, move.pk))
        
         

    """
    Type Tests
    """

    def test_type_api(self):

        type = self.setup_type_data(name='base tp')
        type_name = self.setup_type_name_data(type, name='base tp nm')
        type_game_index = self.setup_type_game_index_data(type, game_index=10)
        move = self.setup_move_data(name="mv for base tp", type=type)
        pokemon = self.setup_pokemon_data(name="pkmn for base tp")
        pokemon_type = self.setup_pokemon_type_data(pokemon=pokemon, type=type)

        no_damage_to = self.setup_type_data(name='no damage to tp')
        half_damage_to = self.setup_type_data(name='half damage to tp')
        double_damage_to = self.setup_type_data(name='double damage to tp')
        no_damage_from = self.setup_type_data(name='no damage from tp')
        half_damage_from = self.setup_type_data(name='half damage from tp')
        double_damage_from = self.setup_type_data(name='double damage from tp')

        # type relations
        no_damage_to_relation = TypeEfficacy (
            damage_type = type,
            target_type = no_damage_to,
            damage_factor = 0
        )
        no_damage_to_relation.save()

        half_damage_to_type_relation = TypeEfficacy (
            damage_type = type,
            target_type = half_damage_to,
            damage_factor = 50
        )
        half_damage_to_type_relation.save()

        double_damage_to_type_relation = TypeEfficacy (
            damage_type = type,
            target_type = double_damage_to,
            damage_factor = 200
        )
        double_damage_to_type_relation.save()

        no_damage_from_relation = TypeEfficacy (
            damage_type = no_damage_from,
            target_type = type,
            damage_factor = 0
        )
        no_damage_from_relation.save()

        half_damage_from_type_relation = TypeEfficacy (
            damage_type = half_damage_from,
            target_type = type,
            damage_factor = 50
        )
        half_damage_from_type_relation.save()

        double_damage_from_type_relation = TypeEfficacy (
            damage_type = double_damage_from,
            target_type = type,
            damage_factor = 200
        )
        double_damage_from_type_relation.save()

        response = self.client.get('{}/type/{}/'.format(api_v2, type.pk))

        self.assertEqual(response.status_code, status.HTTP_200_OK)

        # base params
        self.assertEqual(response.data['id'], type.pk)
        self.assertEqual(response.data['name'], type.name)
        # name params
        self.assertEqual(response.data['names'][0]['name'], type_name.name)
        self.assertEqual(response.data['names'][0]['language']['name'], type_name.language.name)
        self.assertEqual(response.data['names'][0]['language']['url'], '{}{}/language/{}/'.format(test_host, api_v2, type_name.language.pk))
        # generation params
        self.assertEqual(response.data['generation']['name'], type.generation.name)
        self.assertEqual(response.data['generation']['url'], '{}{}/generation/{}/'.format(test_host, api_v2, type.generation.pk))
        # damage class params
        self.assertEqual(response.data['move_damage_class']['name'], type.move_damage_class.name)
        self.assertEqual(response.data['move_damage_class']['url'], '{}{}/move-damage-class/{}/'.format(test_host, api_v2, type.move_damage_class.pk))
        # move params
        self.assertEqual(response.data['moves'][0]['name'], move.name)
        self.assertEqual(response.data['moves'][0]['url'], '{}{}/move/{}/'.format(test_host, api_v2, move.pk))
        # pokemon params
        self.assertEqual(response.data['pokemon'][0]['slot'], pokemon_type.slot)
        self.assertEqual(response.data['pokemon'][0]['pokemon']['name'], pokemon.name)
        self.assertEqual(response.data['pokemon'][0]['pokemon']['url'], '{}{}/pokemon/{}/'.format(test_host, api_v2, pokemon.pk))
        # damage relations params
        self.assertEqual(response.data['damage_relations']['no_damage_to'][0]['name'], no_damage_to.name)
        self.assertEqual(response.data['damage_relations']['no_damage_to'][0]['url'], '{}{}/type/{}/'.format(test_host, api_v2, no_damage_to.pk))
        self.assertEqual(response.data['damage_relations']['half_damage_to'][0]['name'], half_damage_to.name)
        self.assertEqual(response.data['damage_relations']['half_damage_to'][0]['url'], '{}{}/type/{}/'.format(test_host, api_v2, half_damage_to.pk))
        self.assertEqual(response.data['damage_relations']['double_damage_to'][0]['name'], double_damage_to.name)
        self.assertEqual(response.data['damage_relations']['double_damage_to'][0]['url'], '{}{}/type/{}/'.format(test_host, api_v2, double_damage_to.pk))
        self.assertEqual(response.data['damage_relations']['no_damage_from'][0]['name'], no_damage_from.name)
        self.assertEqual(response.data['damage_relations']['no_damage_from'][0]['url'], '{}{}/type/{}/'.format(test_host, api_v2, no_damage_from.pk))
        self.assertEqual(response.data['damage_relations']['half_damage_from'][0]['name'], half_damage_from.name)
        self.assertEqual(response.data['damage_relations']['half_damage_from'][0]['url'], '{}{}/type/{}/'.format(test_host, api_v2, half_damage_from.pk))
        self.assertEqual(response.data['damage_relations']['double_damage_from'][0]['name'], double_damage_from.name)
        self.assertEqual(response.data['damage_relations']['double_damage_from'][0]['url'], '{}{}/type/{}/'.format(test_host, api_v2, double_damage_from.pk))
        # game indices params
        self.assertEqual(response.data['game_indices'][0]['game_index'], type_game_index.game_index)
        self.assertEqual(response.data['game_indices'][0]['generation']['name'], type_game_index.generation.name)
        self.assertEqual(response.data['game_indices'][0]['generation']['url'], '{}{}/generation/{}/'.format(test_host, api_v2, type_game_index.generation.pk))


    """
    Pokedex Tests
    """

    def test_pokedex_api(self):

        pokedex = self.setup_pokedex_data(name='base pkdx')
        pokedex_name = self.setup_pokedex_name_data(pokedex, name='base pkdx name')
        pokedex_description = self.setup_pokedex_description_data(pokedex, description='base pkdx desc')
        pokemon_species = self.setup_pokemon_species_data(name='pkmn spcs for base pkdx')
        dex_entry = self.setup_pokemon_dex_entry_data(pokedex=pokedex, pokemon_species=pokemon_species)

        response = self.client.get('{}/pokedex/{}/'.format(api_v2, pokedex.pk))

        self.assertEqual(response.status_code, status.HTTP_200_OK)

        # base params
        self.assertEqual(response.data['id'], pokedex.pk)
        self.assertEqual(response.data['name'], pokedex.name)
        self.assertEqual(response.data['is_main_series'], pokedex.is_main_series)
        # name params
        self.assertEqual(response.data['names'][0]['name'], pokedex_name.name)
        self.assertEqual(response.data['names'][0]['language']['name'], pokedex_name.language.name)
        self.assertEqual(response.data['names'][0]['language']['url'], '{}{}/language/{}/'.format(test_host, api_v2, pokedex_name.language.pk))
        # descriptions params
        self.assertEqual(response.data['descriptions'][0]['description'], pokedex_description.description)
        self.assertEqual(response.data['descriptions'][0]['language']['name'], pokedex_description.language.name)
        self.assertEqual(response.data['descriptions'][0]['language']['url'], '{}{}/language/{}/'.format(test_host, api_v2, pokedex_description.language.pk))
        # region params
        self.assertEqual(response.data['region']['name'], pokedex.region.name)
        self.assertEqual(response.data['region']['url'], '{}{}/region/{}/'.format(test_host, api_v2, pokedex.region.pk))
        # species params
        self.assertEqual(response.data['pokemon_entries'][0]['entry_number'], dex_entry.pokedex_number)
        self.assertEqual(response.data['pokemon_entries'][0]['pokemon_species']['name'], pokemon_species.name)
        self.assertEqual(response.data['pokemon_entries'][0]['pokemon_species']['url'], '{}{}/pokemon-species/{}/'.format(test_host, api_v2, pokemon_species.pk))
        

    """
    Move Tests
    """

    def test_move_ailment_api(self):

        move_ailment = self.setup_move_ailment_data(name='base mv almnt')
        move_ailment_name = self.setup_move_ailment_name_data(move_ailment, name='base mv almnt name')
        move = self.setup_move_data(name='mv for base mv almnt')
        move_meta = self.setup_move_meta_data(move=move, move_ailment=move_ailment)

        response = self.client.get('{}/move-ailment/{}/'.format(api_v2, move_ailment.pk))

        self.assertEqual(response.status_code, status.HTTP_200_OK)

        # base params
        self.assertEqual(response.data['id'], move_ailment.pk)
        self.assertEqual(response.data['name'], move_ailment.name)
        # name params
        self.assertEqual(response.data['names'][0]['name'], move_ailment_name.name)
        self.assertEqual(response.data['names'][0]['language']['name'], move_ailment_name.language.name)
        self.assertEqual(response.data['names'][0]['language']['url'], '{}{}/language/{}/'.format(test_host, api_v2, move_ailment_name.language.pk))
        # move params
        self.assertEqual(response.data['moves'][0]['name'], move.name)
        self.assertEqual(response.data['moves'][0]['url'], '{}{}/move/{}/'.format(test_host, api_v2, move.pk))


    def test_move_battle_style_api(self):

        move_battle_style = self.setup_move_battle_style_data(name='base mv btl stl')
        move_battle_style_name = self.setup_move_battle_style_name_data(move_battle_style, name='base mv btl stl name')

        response = self.client.get('{}/move-battle-style/{}/'.format(api_v2, move_battle_style.pk))

        self.assertEqual(response.status_code, status.HTTP_200_OK)

        # base params
        self.assertEqual(response.data['id'], move_battle_style.pk)
        self.assertEqual(response.data['name'], move_battle_style.name)
        # name params
        self.assertEqual(response.data['names'][0]['name'], move_battle_style_name.name)
        self.assertEqual(response.data['names'][0]['language']['name'], move_battle_style_name.language.name)
        self.assertEqual(response.data['names'][0]['language']['url'], '{}{}/language/{}/'.format(test_host, api_v2, move_battle_style_name.language.pk))


    def test_move_category_api(self):

        move_category = self.setup_move_category_data(name='base mv ctgry')
        move_category_description = self.setup_move_category_description_data(move_category, description='base mv ctgry description')
        move = self.setup_move_data(name='mv for base mv ctgry')
        move_meta = self.setup_move_meta_data(move=move, move_category=move_category)

        response = self.client.get('{}/move-category/{}/'.format(api_v2, move_category.pk))

        self.assertEqual(response.status_code, status.HTTP_200_OK)

        # base params
        self.assertEqual(response.data['id'], move_category.pk)
        self.assertEqual(response.data['name'], move_category.name)
        # name params
        self.assertEqual(response.data['descriptions'][0]['description'], move_category_description.description)
        self.assertEqual(response.data['descriptions'][0]['language']['name'], move_category_description.language.name)
        self.assertEqual(response.data['descriptions'][0]['language']['url'], '{}{}/language/{}/'.format(test_host, api_v2, move_category_description.language.pk))
        # move params
        self.assertEqual(response.data['moves'][0]['name'], move.name)
        self.assertEqual(response.data['moves'][0]['url'], '{}{}/move/{}/'.format(test_host, api_v2, move.pk))


    def test_move_damage_class_api(self):

        move_damage_class = self.setup_move_damage_class_data(name='base mv dmg cls')
        move_damage_class_name = self.setup_move_damage_class_name_data(move_damage_class, name='base mv dmg cls nm')
        move_damage_class_description = self.setup_move_damage_class_description_data(move_damage_class, description='base mv dmg cls desc')
        move = self.setup_move_data(name='mv for base mv dmg cls', move_damage_class=move_damage_class)

        response = self.client.get('{}/move-damage-class/{}/'.format(api_v2, move_damage_class.pk))

        self.assertEqual(response.status_code, status.HTTP_200_OK)

        # base params
        self.assertEqual(response.data['id'], move_damage_class.pk)
        self.assertEqual(response.data['name'], move_damage_class.name)
        # name params
        self.assertEqual(response.data['names'][0]['name'], move_damage_class_name.name)
        self.assertEqual(response.data['names'][0]['language']['name'], move_damage_class_name.language.name)
        self.assertEqual(response.data['names'][0]['language']['url'], '{}{}/language/{}/'.format(test_host, api_v2, move_damage_class_name.language.pk))
        # description params
        self.assertEqual(response.data['descriptions'][0]['description'], move_damage_class_description.description)
        self.assertEqual(response.data['descriptions'][0]['language']['name'], move_damage_class_description.language.name)
        self.assertEqual(response.data['descriptions'][0]['language']['url'], '{}{}/language/{}/'.format(test_host, api_v2, move_damage_class_description.language.pk))
        # move params
        self.assertEqual(response.data['moves'][0]['name'], move.name)
        self.assertEqual(response.data['moves'][0]['url'], '{}{}/move/{}/'.format(test_host, api_v2, move.pk))


    def test_move_learn_method_api(self):

        move_learn_method = self.setup_move_learn_method_data(name='base mv lrn mthd')
        move_learn_method_name = self.setup_move_learn_method_name_data(move_learn_method, name='base mv lrn mthd nm')
        move_learn_method_description = self.setup_move_learn_method_description_data(move_learn_method, description='base mv lrn mthd desc')
        version_group = self.setup_version_group_data(name='ver grp for base mv lrn mthd')
        self.setup_version_group_move_learn_method_data(version_group=version_group, move_learn_method=move_learn_method)

        response = self.client.get('{}/move-learn-method/{}/'.format(api_v2, move_learn_method.pk))

        self.assertEqual(response.status_code, status.HTTP_200_OK)

        # base params
        self.assertEqual(response.data['id'], move_learn_method.pk)
        self.assertEqual(response.data['name'], move_learn_method.name)
        # name params
        self.assertEqual(response.data['names'][0]['name'], move_learn_method_name.name)
        self.assertEqual(response.data['names'][0]['language']['name'], move_learn_method_name.language.name)
        self.assertEqual(response.data['names'][0]['language']['url'], '{}{}/language/{}/'.format(test_host, api_v2, move_learn_method_name.language.pk))
        # description params
        self.assertEqual(response.data['descriptions'][0]['description'], move_learn_method_description.description)
        self.assertEqual(response.data['descriptions'][0]['language']['name'], move_learn_method_description.language.name)
        self.assertEqual(response.data['descriptions'][0]['language']['url'], '{}{}/language/{}/'.format(test_host, api_v2, move_learn_method_description.language.pk))
        # version group params
        self.assertEqual(response.data['version_groups'][0]['name'], version_group.name)
        self.assertEqual(response.data['version_groups'][0]['url'], '{}{}/version-group/{}/'.format(test_host, api_v2, version_group.pk))


    def test_move_target_api(self):

        move_target = self.setup_move_target_data(name='base mv trgt')
        move_target_name = self.setup_move_target_name_data(move_target, name='base mv trgt nm')
        move_target_description = self.setup_move_target_description_data(move_target, description='base mv trgt desc')
        move = self.setup_move_data(name='mv for base mv trgt', move_target=move_target)

        response = self.client.get('{}/move-target/{}/'.format(api_v2, move_target.pk))

        self.assertEqual(response.status_code, status.HTTP_200_OK)

        # base params
        self.assertEqual(response.data['id'], move_target.pk)
        self.assertEqual(response.data['name'], move_target.name)
        # name params
        self.assertEqual(response.data['names'][0]['name'], move_target_name.name)
        self.assertEqual(response.data['names'][0]['language']['name'], move_target_name.language.name)
        self.assertEqual(response.data['names'][0]['language']['url'], '{}{}/language/{}/'.format(test_host, api_v2, move_target_name.language.pk))
        # description params
        self.assertEqual(response.data['descriptions'][0]['description'], move_target_description.description)
        self.assertEqual(response.data['descriptions'][0]['language']['name'], move_target_description.language.name)
        self.assertEqual(response.data['descriptions'][0]['language']['url'], '{}{}/language/{}/'.format(test_host, api_v2, move_target_description.language.pk))
        # move params
        self.assertEqual(response.data['moves'][0]['name'], move.name)
        self.assertEqual(response.data['moves'][0]['url'], '{}{}/move/{}/'.format(test_host, api_v2, move.pk))


    def test_move_api(self):

        move_effect = self.setup_move_effect_data()
        move_effect_effect_text = self.setup_move_effect_effect_text_data(move_effect)
        move = self.setup_move_data(name='base mv', move_effect=move_effect)
        move_name = self.setup_move_name_data(move, name='base mv nm')
        move_meta = self.setup_move_meta_data(move)
        move_stat_change = self.setup_move_stat_change_data(move=move, change=2)
        move_change = self.setup_move_change_data(move, power=10, pp=20, accuracy=30)
        move_effect_change = self.setup_move_effect_change_data(move_effect)
        move_effect_change_effect_text = self.setup_move_effect_change_effect_text_data(move_effect_change=move_effect_change, effect='efct tx for mv efct chng')

        after_move = self.setup_move_data(name='after mv')
        before_move = self.setup_move_data(name='before mv')

        before_combo = self.setup_contest_combo_data(move, after_move)
        after_combo = self.setup_contest_combo_data(before_move, move)
        before_super_combo = self.setup_super_contest_combo_data(move, after_move)
        after_super_combo = self.setup_super_contest_combo_data(before_move, move)

        response = self.client.get('{}/move/{}/'.format(api_v2, move.pk))

        self.assertEqual(response.status_code, status.HTTP_200_OK)

        # base params
        self.assertEqual(response.data['id'], move.pk)
        self.assertEqual(response.data['name'], move.name)
        self.assertEqual(response.data['accuracy'], move.accuracy)
        self.assertEqual(response.data['effect_chance'], move.move_effect_chance)
        self.assertEqual(response.data['power'], move.power)
        self.assertEqual(response.data['pp'], move.pp)
        self.assertEqual(response.data['priority'], move.priority)
        # name params
        self.assertEqual(response.data['names'][0]['name'], move_name.name)
        self.assertEqual(response.data['names'][0]['language']['name'], move_name.language.name)
        self.assertEqual(response.data['names'][0]['language']['url'], '{}{}/language/{}/'.format(test_host, api_v2, move_name.language.pk))
        # damage class params
        self.assertEqual(response.data['damage_class']['name'], move.move_damage_class.name)
        self.assertEqual(response.data['damage_class']['url'], '{}{}/move-damage-class/{}/'.format(test_host, api_v2, move.move_damage_class.pk))
        # contest type params
        self.assertEqual(response.data['contest_type']['name'], move.contest_type.name)
        self.assertEqual(response.data['contest_type']['url'], '{}{}/contest-type/{}/'.format(test_host, api_v2, move.contest_type.pk))
        # contest effect params
        self.assertEqual(response.data['contest_effect']['url'], '{}{}/contest-effect/{}/'.format(test_host, api_v2, move.contest_effect.pk))
        # super contest effect params
        self.assertEqual(response.data['super_contest_effect']['url'], '{}{}/super-contest-effect/{}/'.format(test_host, api_v2, move.super_contest_effect.pk))
        # generation params
        self.assertEqual(response.data['generation']['name'], move.generation.name)
        self.assertEqual(response.data['generation']['url'], '{}{}/generation/{}/'.format(test_host, api_v2, move.generation.pk))
        # target params
        self.assertEqual(response.data['target']['name'], move.move_target.name)
        self.assertEqual(response.data['target']['url'], '{}{}/move-target/{}/'.format(test_host, api_v2, move.move_target.pk))
        # type params
        self.assertEqual(response.data['type']['name'], move.type.name)
        self.assertEqual(response.data['type']['url'], '{}{}/type/{}/'.format(test_host, api_v2, move.type.pk))
        # stat change params
        self.assertEqual(response.data['stat_changes'][0]['change'], move_stat_change.change)
        self.assertEqual(response.data['stat_changes'][0]['stat']['name'], move_stat_change.stat.name)
        self.assertEqual(response.data['stat_changes'][0]['stat']['url'], '{}{}/stat/{}/'.format(test_host, api_v2, move_stat_change.stat.pk))
        # effect entries params
        self.assertEqual(response.data['effect_entries'][0]['effect'], move_effect_effect_text.effect)
        self.assertEqual(response.data['effect_entries'][0]['short_effect'], move_effect_effect_text.short_effect)
        self.assertEqual(response.data['effect_entries'][0]['language']['name'], move_effect_effect_text.language.name)
        self.assertEqual(response.data['effect_entries'][0]['language']['url'], '{}{}/language/{}/'.format(test_host, api_v2, move_effect_effect_text.language.pk))
        # meta data
        self.assertEqual(response.data['meta']['min_hits'], move_meta.min_hits)
        self.assertEqual(response.data['meta']['max_hits'], move_meta.max_hits)
        self.assertEqual(response.data['meta']['min_turns'], move_meta.min_turns)
        self.assertEqual(response.data['meta']['max_turns'], move_meta.max_turns)
        self.assertEqual(response.data['meta']['drain'], move_meta.drain)
        self.assertEqual(response.data['meta']['healing'], move_meta.healing)
        self.assertEqual(response.data['meta']['crit_rate'], move_meta.crit_rate)
        self.assertEqual(response.data['meta']['ailment_chance'], move_meta.ailment_chance)
        self.assertEqual(response.data['meta']['flinch_chance'], move_meta.flinch_chance)
        self.assertEqual(response.data['meta']['stat_chance'], move_meta.stat_chance)
        # ailment params
        self.assertEqual(response.data['meta']['ailment']['name'], move_meta.move_meta_ailment.name)
        self.assertEqual(response.data['meta']['ailment']['url'], '{}{}/move-ailment/{}/'.format(test_host, api_v2, move_meta.move_meta_ailment.pk))
        # category params
        self.assertEqual(response.data['meta']['category']['name'], move_meta.move_meta_category.name)
        self.assertEqual(response.data['meta']['category']['url'], '{}{}/move-category/{}/'.format(test_host, api_v2, move_meta.move_meta_category.pk))
        # combo params
        self.assertEqual(response.data['contest_combos']['normal']['use_before'][0]['name'], after_move.name)
        self.assertEqual(response.data['contest_combos']['normal']['use_before'][0]['url'], '{}{}/move/{}/'.format(test_host, api_v2, after_move.pk))
        self.assertEqual(response.data['contest_combos']['normal']['use_after'][0]['name'], before_move.name)
        self.assertEqual(response.data['contest_combos']['normal']['use_after'][0]['url'], '{}{}/move/{}/'.format(test_host, api_v2, before_move.pk))
        self.assertEqual(response.data['contest_combos']['super']['use_before'][0]['name'], after_move.name)
        self.assertEqual(response.data['contest_combos']['super']['use_before'][0]['url'], '{}{}/move/{}/'.format(test_host, api_v2, after_move.pk))
        self.assertEqual(response.data['contest_combos']['super']['use_after'][0]['name'], before_move.name)
        self.assertEqual(response.data['contest_combos']['super']['use_after'][0]['url'], '{}{}/move/{}/'.format(test_host, api_v2, before_move.pk))
        # change params
        self.assertEqual(response.data['past_values'][0]['accuracy'], move_change.accuracy)
        self.assertEqual(response.data['past_values'][0]['power'], move_change.power)
        self.assertEqual(response.data['past_values'][0]['pp'], move_change.pp)
        self.assertEqual(response.data['past_values'][0]['effect_chance'], move_change.move_effect_chance)
        self.assertEqual(response.data['past_values'][0]['version_group']['name'], move_change.version_group.name)
        self.assertEqual(response.data['past_values'][0]['version_group']['url'], '{}{}/version-group/{}/'.format(test_host, api_v2, move_change.version_group.pk))
        # effect changes
        self.assertEqual(response.data['effect_changes'][0]['version_group']['name'], move_effect_change.version_group.name)
        self.assertEqual(response.data['effect_changes'][0]['version_group']['url'], '{}{}/version-group/{}/'.format(test_host, api_v2, move_effect_change.version_group.pk))
        self.assertEqual(response.data['effect_changes'][0]['effect_entries'][0]['effect'], move_effect_change_effect_text.effect)
        self.assertEqual(response.data['effect_changes'][0]['effect_entries'][0]['language']['name'], move_effect_change_effect_text.language.name)
        self.assertEqual(response.data['effect_changes'][0]['effect_entries'][0]['language']['url'], '{}{}/language/{}/'.format(test_host, api_v2, move_effect_change_effect_text.language.pk))
        
        

    """
    Stat Tests
    """

    def test_stat_api(self):

        stat = self.setup_stat_data(name='base stt')
        stat_name = self.setup_stat_name_data(stat, name='base stt name')
        increase_move = self.setup_move_data(name="incrs mv for base stt")
        increase_move_stat_change = self.setup_move_stat_change_data(move=increase_move, stat=stat, change=2)
        decrease_move = self.setup_move_data(name="dcrs mv for base stt")
        decrease_move_stat_change = self.setup_move_stat_change_data(move=decrease_move, stat=stat, change=(-2))
        increase_nature = self.setup_nature_data(name="incrs ntr for base stt", increased_stat=stat)
        decrease_nature = self.setup_nature_data(name="dcrs ntr for base stt", decreased_stat=stat)
        characteristic = self.setup_characteristic_data(stat=stat)

        response = self.client.get('{}/stat/{}/'.format(api_v2, stat.pk))

        self.assertEqual(response.status_code, status.HTTP_200_OK)

        # base params
        self.assertEqual(response.data['id'], stat.pk)
        self.assertEqual(response.data['name'], stat.name)
        self.assertEqual(response.data['game_index'], stat.game_index)
        self.assertEqual(response.data['is_battle_only'], stat.is_battle_only)
        # name params
        self.assertEqual(response.data['names'][0]['name'], stat_name.name)
        self.assertEqual(response.data['names'][0]['language']['name'], stat_name.language.name)
        self.assertEqual(response.data['names'][0]['language']['url'], '{}{}/language/{}/'.format(test_host, api_v2, stat_name.language.pk))
        # move damage class params
        self.assertEqual(response.data['move_damage_class']['name'], stat.move_damage_class.name)
        self.assertEqual(response.data['move_damage_class']['url'], '{}{}/move-damage-class/{}/'.format(test_host, api_v2, stat.move_damage_class.pk))
        # nature params
        self.assertEqual(response.data['affecting_natures']['increase'][0]['name'], increase_nature.name)
        self.assertEqual(response.data['affecting_natures']['increase'][0]['url'], '{}{}/nature/{}/'.format(test_host, api_v2, increase_nature.pk))
        self.assertEqual(response.data['affecting_natures']['decrease'][0]['name'], decrease_nature.name)
        self.assertEqual(response.data['affecting_natures']['decrease'][0]['url'], '{}{}/nature/{}/'.format(test_host, api_v2, decrease_nature.pk))
        # move params
        self.assertEqual(response.data['affecting_moves']['increase'][0]['change'], increase_move_stat_change.change)
        self.assertEqual(response.data['affecting_moves']['increase'][0]['move']['name'], increase_move.name)
        self.assertEqual(response.data['affecting_moves']['increase'][0]['move']['url'], '{}{}/move/{}/'.format(test_host, api_v2, increase_move.pk))
        self.assertEqual(response.data['affecting_moves']['decrease'][0]['change'], decrease_move_stat_change.change)
        self.assertEqual(response.data['affecting_moves']['decrease'][0]['move']['name'], decrease_move.name)
        self.assertEqual(response.data['affecting_moves']['decrease'][0]['move']['url'], '{}{}/move/{}/'.format(test_host, api_v2, decrease_move.pk))
        # characteristics params
        self.assertEqual(response.data['characteristics'][0]['url'], '{}{}/characteristic/{}/'.format(test_host, api_v2, characteristic.pk))
        

    def test_pokeathlon_stat_api(self):

        pokeathlon_stat = self.setup_pokeathlon_stat_data(name='base pkathln stt')
        pokeathlon_stat_name = self.setup_pokeathlon_stat_name_data(pokeathlon_stat, name='base pkathln stt name')

        response = self.client.get('{}/pokeathlon-stat/{}/'.format(api_v2, pokeathlon_stat.pk))

        self.assertEqual(response.status_code, status.HTTP_200_OK)

        # base params
        self.assertEqual(response.data['id'], pokeathlon_stat.pk)
        self.assertEqual(response.data['name'], pokeathlon_stat.name)
        # name params
        self.assertEqual(response.data['names'][0]['name'], pokeathlon_stat_name.name)
        self.assertEqual(response.data['names'][0]['language']['name'], pokeathlon_stat_name.language.name)
        self.assertEqual(response.data['names'][0]['language']['url'], '{}{}/language/{}/'.format(test_host, api_v2, pokeathlon_stat_name.language.pk))
        

    """
    Characteristic Tests
    """

    def test_characteristic_api(self):

        characteristic = self.setup_characteristic_data(gene_mod_5=5)
        characteristic_description = self.setup_characteristic_description_data(characteristic, description='base char desc')

        response = self.client.get('{}/characteristic/{}/'.format(api_v2, characteristic.pk))

        self.assertEqual(response.status_code, status.HTTP_200_OK)

        # base params
        self.assertEqual(response.data['id'], characteristic.pk)
        self.assertEqual(response.data['gene_modulo'], characteristic.gene_mod_5)
        # name params
        self.assertEqual(response.data['descriptions'][0]['description'], characteristic_description.description)
        self.assertEqual(response.data['descriptions'][0]['language']['name'], characteristic_description.language.name)
        self.assertEqual(response.data['descriptions'][0]['language']['url'], '{}{}/language/{}/'.format(test_host, api_v2, characteristic_description.language.pk))
        # stat params
        self.assertEqual(response.data['highest_stat']['name'], characteristic.stat.name)
        self.assertEqual(response.data['highest_stat']['url'], '{}{}/stat/{}/'.format(test_host, api_v2, characteristic.stat.pk))



    """
    Nature Tests
    """

    def test_nature_api(self):

        hates_flavor = self.setup_berry_flavor_data(name='hts flvr for base ntr')
        likes_flavor = self.setup_berry_flavor_data(name='lks flvr for base ntr')
        decreased_stat = self.setup_stat_data(name='dcrs stt for base ntr')
        increased_stat = self.setup_stat_data(name='ncrs stt for base ntr')
        nature = self.setup_nature_data(name='base ntr', hates_flavor=hates_flavor, likes_flavor=likes_flavor, decreased_stat=decreased_stat, increased_stat=increased_stat)
        nature_name = self.setup_nature_name_data(nature, name='base ntr name')
        
        pokeathlon_stat = self.setup_pokeathlon_stat_data(name='pkeathln stt for ntr stt')
        nature_pokeathlon_stat = self.setup_nature_pokeathlon_stat_data(nature=nature, pokeathlon_stat=pokeathlon_stat, max_change=1)

        move_battle_style = self.setup_move_battle_style_data(name='mv btl stl for ntr stt')
        nature_battle_style_preference = self.setup_nature_battle_style_preference_data(nature=nature, move_battle_style=move_battle_style)

        response = self.client.get('{}/nature/{}/'.format(api_v2, nature.pk))

        self.assertEqual(response.status_code, status.HTTP_200_OK)

        # base params
        self.assertEqual(response.data['id'], nature.pk)
        self.assertEqual(response.data['name'], nature.name)
        # name params
        self.assertEqual(response.data['names'][0]['name'], nature_name.name)
        self.assertEqual(response.data['names'][0]['language']['name'], nature_name.language.name)
        self.assertEqual(response.data['names'][0]['language']['url'], '{}{}/language/{}/'.format(test_host, api_v2, nature_name.language.pk))
        # stat params
        self.assertEqual(response.data['decreased_stat']['name'], decreased_stat.name)
        self.assertEqual(response.data['decreased_stat']['url'], '{}{}/stat/{}/'.format(test_host, api_v2, decreased_stat.pk))
        self.assertEqual(response.data['increased_stat']['name'], increased_stat.name)
        self.assertEqual(response.data['increased_stat']['url'], '{}{}/stat/{}/'.format(test_host, api_v2, increased_stat.pk))
        # flavor params
        self.assertEqual(response.data['hates_flavor']['name'], hates_flavor.name)
        self.assertEqual(response.data['hates_flavor']['url'], '{}{}/berry-flavor/{}/'.format(test_host, api_v2, hates_flavor.pk))
        self.assertEqual(response.data['likes_flavor']['name'], likes_flavor.name)
        self.assertEqual(response.data['likes_flavor']['url'], '{}{}/berry-flavor/{}/'.format(test_host, api_v2, likes_flavor.pk))
        # pokeathlon stat params
        self.assertEqual(response.data['pokeathlon_stat_changes'][0]['max_change'], nature_pokeathlon_stat.max_change)
        self.assertEqual(response.data['pokeathlon_stat_changes'][0]['pokeathlon_stat']['name'], pokeathlon_stat.name)
        self.assertEqual(response.data['pokeathlon_stat_changes'][0]['pokeathlon_stat']['url'], '{}{}/pokeathlon-stat/{}/'.format(test_host, api_v2, pokeathlon_stat.pk))
        # pokeathlon stat params
        self.assertEqual(response.data['move_battle_style_preferences'][0]['low_hp_preference'], nature_battle_style_preference.low_hp_preference)
        self.assertEqual(response.data['move_battle_style_preferences'][0]['high_hp_preference'], nature_battle_style_preference.high_hp_preference)
        self.assertEqual(response.data['move_battle_style_preferences'][0]['move_battle_style']['name'], move_battle_style.name)
        self.assertEqual(response.data['move_battle_style_preferences'][0]['move_battle_style']['url'], '{}{}/move-battle-style/{}/'.format(test_host, api_v2, move_battle_style.pk))



    """
    Pokemon Tests
    """

    def test_pokemon_habitat_api(self):

        pokemon_habitat = self.setup_pokemon_habitat_data(name='base pkmn hbtt trgr')
        pokemon_habitat_name = self.setup_pokemon_habitat_name_data(pokemon_habitat, name='base pkmn hbtt name')
        pokemon_species = self.setup_pokemon_species_data(pokemon_habitat=pokemon_habitat, name='pkmn spcs for pkmn hbtt')

        response = self.client.get('{}/pokemon-habitat/{}/'.format(api_v2, pokemon_habitat.pk))

        self.assertEqual(response.status_code, status.HTTP_200_OK)

        # base params
        self.assertEqual(response.data['id'], pokemon_habitat.pk)
        self.assertEqual(response.data['name'], pokemon_habitat.name)
        # name params
        self.assertEqual(response.data['names'][0]['name'], pokemon_habitat_name.name)
        self.assertEqual(response.data['names'][0]['language']['name'], pokemon_habitat_name.language.name)
        self.assertEqual(response.data['names'][0]['language']['url'], '{}{}/language/{}/'.format(test_host, api_v2, pokemon_habitat_name.language.pk))
        # species params
        self.assertEqual(response.data['pokemon_species'][0]['name'], pokemon_species.name)
        self.assertEqual(response.data['pokemon_species'][0]['url'], '{}{}/pokemon-species/{}/'.format(test_host, api_v2, pokemon_species.pk))
        

    def test_pokemon_color_api(self):

        pokemon_color = self.setup_pokemon_color_data(name='base pkmn clr trgr')
        pokemon_color_name = self.setup_pokemon_color_name_data(pokemon_color, name='base pkmn clr name')
        pokemon_species = self.setup_pokemon_species_data(pokemon_color=pokemon_color, name='pkmn spcs for pkmn clr')

        response = self.client.get('{}/pokemon-color/{}/'.format(api_v2, pokemon_color.pk))

        self.assertEqual(response.status_code, status.HTTP_200_OK)

        # base params
        self.assertEqual(response.data['id'], pokemon_color.pk)
        self.assertEqual(response.data['name'], pokemon_color.name)
        # name params
        self.assertEqual(response.data['names'][0]['name'], pokemon_color_name.name)
        self.assertEqual(response.data['names'][0]['language']['name'], pokemon_color_name.language.name)
        self.assertEqual(response.data['names'][0]['language']['url'], '{}{}/language/{}/'.format(test_host, api_v2, pokemon_color_name.language.pk))
        # species params
        self.assertEqual(response.data['pokemon_species'][0]['name'], pokemon_species.name)
        self.assertEqual(response.data['pokemon_species'][0]['url'], '{}{}/pokemon-species/{}/'.format(test_host, api_v2, pokemon_species.pk))
        

    def test_pokemon_shape_api(self):

        pokemon_shape = self.setup_pokemon_shape_data(name='base pkmn shp trgr')
        pokemon_shape_name = self.setup_pokemon_shape_name_data(pokemon_shape, name='base pkmn shp name')
        pokemon_species = self.setup_pokemon_species_data(pokemon_shape=pokemon_shape, name='pkmn spcs for pkmn shp')

        response = self.client.get('{}/pokemon-shape/{}/'.format(api_v2, pokemon_shape.pk))

        self.assertEqual(response.status_code, status.HTTP_200_OK)

        # base params
        self.assertEqual(response.data['id'], pokemon_shape.pk)
        self.assertEqual(response.data['name'], pokemon_shape.name)
        # name params
        self.assertEqual(response.data['names'][0]['name'], pokemon_shape_name.name)
        self.assertEqual(response.data['names'][0]['language']['name'], pokemon_shape_name.language.name)
        self.assertEqual(response.data['names'][0]['language']['url'], '{}{}/language/{}/'.format(test_host, api_v2, pokemon_shape_name.language.pk))
        # awesome name params
        self.assertEqual(response.data['awesome_names'][0]['awesome_name'], pokemon_shape_name.awesome_name)
        self.assertEqual(response.data['awesome_names'][0]['language']['name'], pokemon_shape_name.language.name)
        self.assertEqual(response.data['awesome_names'][0]['language']['url'], '{}{}/language/{}/'.format(test_host, api_v2, pokemon_shape_name.language.pk))
        # species params
        self.assertEqual(response.data['pokemon_species'][0]['name'], pokemon_species.name)
        self.assertEqual(response.data['pokemon_species'][0]['url'], '{}{}/pokemon-species/{}/'.format(test_host, api_v2, pokemon_species.pk))
        

    def test_pokemon_species_api(self):

        evolves_from_species = self.setup_pokemon_species_data(name='evolves from pkmn spcs')
        pokemon_species = self.setup_pokemon_species_data(evolves_from_species=evolves_from_species, name='base pkmn spcs')
        pokemon_species_name = self.setup_pokemon_species_name_data(pokemon_species, name='base pkmn shp name')
        pokemon_species_form_description = self.setup_pokemon_species_form_description_data(pokemon_species, description='frm dscr for pkmn spcs')
        pokedex = self.setup_pokedex_data(name='pkdx for pkmn spcs')
        
        pal_park = self.setup_pal_park_data(pokemon_species=pokemon_species)

        dex_number = self.setup_pokemon_dex_entry_data(pokemon_species=pokemon_species, pokedex=pokedex, entry_number=44)
        
        egg_group = self.setup_egg_group_data(name='egg grp for pkmn spcs')
        self.setup_pokemon_egg_group_data(pokemon_species=pokemon_species, egg_group=egg_group)

        pokemon = self.setup_pokemon_data (pokemon_species=pokemon_species, name = 'pkm for base pkmn spcs')
        pokemon_sprites = self.setup_pokemon_sprites_data(pokemon)

        response = self.client.get('{}/pokemon-species/{}/'.format(api_v2, pokemon_species.pk), HTTP_HOST='testserver')

        self.assertEqual(response.status_code, status.HTTP_200_OK)

        # base params
        self.assertEqual(response.data['id'], pokemon_species.pk)
        self.assertEqual(response.data['name'], pokemon_species.name)
        self.assertEqual(response.data['order'], pokemon_species.order)
        self.assertEqual(response.data['capture_rate'], pokemon_species.capture_rate)
        self.assertEqual(response.data['gender_rate'], pokemon_species.gender_rate)
        self.assertEqual(response.data['base_happiness'], pokemon_species.base_happiness)
        self.assertEqual(response.data['is_baby'], pokemon_species.is_baby)
        self.assertEqual(response.data['hatch_counter'], pokemon_species.hatch_counter)
        self.assertEqual(response.data['has_gender_differences'], pokemon_species.has_gender_differences)
        self.assertEqual(response.data['forms_switchable'], pokemon_species.forms_switchable)
        # name params
        self.assertEqual(response.data['names'][0]['name'], pokemon_species_name.name)
        self.assertEqual(response.data['names'][0]['language']['name'], pokemon_species_name.language.name)
        self.assertEqual(response.data['names'][0]['language']['url'], '{}{}/language/{}/'.format(test_host, api_v2, pokemon_species_name.language.pk))
        # growth rate params
        self.assertEqual(response.data['growth_rate']['name'], pokemon_species.growth_rate.name)
        self.assertEqual(response.data['growth_rate']['url'], '{}{}/growth-rate/{}/'.format(test_host, api_v2, pokemon_species.growth_rate.pk))
        # dex number params
        self.assertEqual(response.data['pokedex_numbers'][0]['entry_number'], dex_number.pokedex_number)
        self.assertEqual(response.data['pokedex_numbers'][0]['pokedex']['name'], pokedex.name)
        self.assertEqual(response.data['pokedex_numbers'][0]['pokedex']['url'], '{}{}/pokedex/{}/'.format(test_host, api_v2, pokedex.pk))
        # egg group params
        self.assertEqual(response.data['egg_groups'][0]['name'], egg_group.name)
        self.assertEqual(response.data['egg_groups'][0]['url'], '{}{}/egg-group/{}/'.format(test_host, api_v2, egg_group.pk))
        # generation params
        self.assertEqual(response.data['generation']['name'], pokemon_species.generation.name)
        self.assertEqual(response.data['generation']['url'], '{}{}/generation/{}/'.format(test_host, api_v2, pokemon_species.generation.pk))
        # color params
        self.assertEqual(response.data['color']['name'], pokemon_species.pokemon_color.name)
        self.assertEqual(response.data['color']['url'], '{}{}/pokemon-color/{}/'.format(test_host, api_v2, pokemon_species.pokemon_color.pk))
        # shape params
        self.assertEqual(response.data['shape']['name'], pokemon_species.pokemon_shape.name)
        self.assertEqual(response.data['shape']['url'], '{}{}/pokemon-shape/{}/'.format(test_host, api_v2, pokemon_species.pokemon_shape.pk))
        # habitat params
        self.assertEqual(response.data['habitat']['name'], pokemon_species.pokemon_habitat.name)
        self.assertEqual(response.data['habitat']['url'], '{}{}/pokemon-habitat/{}/'.format(test_host, api_v2, pokemon_species.pokemon_habitat.pk))
        # evolves from params
        self.assertEqual(response.data['evolves_from_species']['name'], evolves_from_species.name)
        self.assertEqual(response.data['evolves_from_species']['url'], '{}{}/pokemon-species/{}/'.format(test_host, api_v2, evolves_from_species.pk))
        # genus params
        self.assertEqual(response.data['genera'][0]['genus'], pokemon_species_name.genus)
        self.assertEqual(response.data['genera'][0]['language']['name'], pokemon_species_name.language.name)
        self.assertEqual(response.data['genera'][0]['language']['url'], '{}{}/language/{}/'.format(test_host, api_v2, pokemon_species_name.language.pk))
        # pokemon varieties params
        self.assertEqual(response.data['varieties'][0]['is_default'], pokemon.is_default)
        self.assertEqual(response.data['varieties'][0]['pokemon']['name'], pokemon.name)
        self.assertEqual(response.data['varieties'][0]['pokemon']['url'], '{}{}/pokemon/{}/'.format(test_host, api_v2, pokemon.pk))
        # form descriptions params
        self.assertEqual(response.data['form_descriptions'][0]['description'], pokemon_species_form_description.description)
        self.assertEqual(response.data['form_descriptions'][0]['language']['name'], pokemon_species_form_description.language.name)
        self.assertEqual(response.data['form_descriptions'][0]['language']['url'], '{}{}/language/{}/'.format(test_host, api_v2, pokemon_species_form_description.language.pk))
        # pal park params
        self.assertEqual(response.data['pal_park_encounters'][0]['base_score'], pal_park.base_score)
        self.assertEqual(response.data['pal_park_encounters'][0]['rate'], pal_park.rate)
        self.assertEqual(response.data['pal_park_encounters'][0]['area']['name'], pal_park.pal_park_area.name)
        self.assertEqual(response.data['pal_park_encounters'][0]['area']['url'], '{}{}/pal-park-area/{}/'.format(test_host, api_v2, pal_park.pal_park_area.pk))
        

    def test_pokemon_api(self):

        pokemon_species = self.setup_pokemon_species_data(name='pkmn spcs for base pkmn')
        pokemon = self.setup_pokemon_data(pokemon_species=pokemon_species, name='base pkm')
        pokemon_form = self.setup_pokemon_form_data(pokemon=pokemon, name='pkm form for base pkmn')
        pokemon_ability = self.setup_pokemon_ability_data(pokemon=pokemon)
        pokemon_stat = self.setup_pokemon_stat_data(pokemon=pokemon)
        pokemon_type = self.setup_pokemon_type_data(pokemon=pokemon)
        pokemon_item = self.setup_pokemon_item_data(pokemon=pokemon)
<<<<<<< HEAD
        pokemon_move = self.setup_pokemon_move_data(pokemon=pokemon)
        pokemon_sprites = self.setup_pokemon_sprites_data(pokemon=pokemon)
=======
>>>>>>> c9661531
        pokemon_game_index = self.setup_pokemon_game_index_data(pokemon=pokemon, game_index=10)
        # To test issue #85, we will create one move that has multiple
        # learn levels in different version groups.  Later, we'll
        # assert that we only got one move record back.
        pokemon_move = self.setup_move_data(name='mv for pkmn')
        pokemon_moves = []
        for move in range(0,4):
            version_group = self.setup_version_group_data(
                name='ver grp '+str(move)+' for pkmn')
            new_move = self.setup_pokemon_move_data(
                    pokemon=pokemon,
                    move=pokemon_move,
                    version_group=version_group,
                    level=move)
            pokemon_moves.append(new_move)
        
        encounter_method = self.setup_encounter_method_data(name='encntr mthd for lctn area')
        location_area1 = self.setup_location_area_data(name='lctn1 area for base pkmn')
        encounter_slot1 = self.setup_encounter_slot_data(encounter_method, slot=1, rarity=30)
        encounter1 = self.setup_encounter_data(location_area=location_area1, pokemon=pokemon, encounter_slot=encounter_slot1, min_level=30, max_level=35)
        location_area2 = self.setup_location_area_data(name='lctn2 area for base pkmn')
        encounter_slot2 = self.setup_encounter_slot_data(encounter_method, slot=2, rarity=40)
        encounter2 = self.setup_encounter_data(location_area=location_area2, pokemon=pokemon, encounter_slot=encounter_slot2, min_level=32, max_level=36)
        response = self.client.get('{}/pokemon/{}/'.format(api_v2, pokemon.pk), HTTP_HOST='testserver')

        sprites_data = json.loads(pokemon_sprites.sprites)

        self.assertEqual(response.status_code, status.HTTP_200_OK)

        # base params
        self.assertEqual(response.data['id'], pokemon.pk)
        self.assertEqual(response.data['name'], pokemon.name)
        self.assertEqual(response.data['order'], pokemon.order)
        self.assertEqual(response.data['is_default'], pokemon.is_default)
        self.assertEqual(response.data['height'], pokemon.height)
        self.assertEqual(response.data['weight'], pokemon.weight)
        self.assertEqual(response.data['base_experience'], pokemon.base_experience)
        # species params
        self.assertEqual(response.data['species']['name'], pokemon_species.name)
        self.assertEqual(response.data['species']['url'], '{}{}/pokemon-species/{}/'.format(test_host, api_v2, pokemon_species.pk))
        # abilities params
        self.assertEqual(response.data['abilities'][0]['is_hidden'], pokemon_ability.is_hidden)
        self.assertEqual(response.data['abilities'][0]['slot'], pokemon_ability.slot)
        self.assertEqual(response.data['abilities'][0]['ability']['name'], pokemon_ability.ability.name)
        self.assertEqual(response.data['abilities'][0]['ability']['url'], '{}{}/ability/{}/'.format(test_host, api_v2, pokemon_ability.ability.pk))
        # stat params
        self.assertEqual(response.data['stats'][0]['base_stat'], pokemon_stat.base_stat)
        self.assertEqual(response.data['stats'][0]['effort'], pokemon_stat.effort)
        self.assertEqual(response.data['stats'][0]['stat']['name'], pokemon_stat.stat.name)
        self.assertEqual(response.data['stats'][0]['stat']['url'], '{}{}/stat/{}/'.format(test_host, api_v2, pokemon_stat.stat.pk))
        # stat params
        self.assertEqual(response.data['types'][0]['slot'], pokemon_type.slot)
        self.assertEqual(response.data['types'][0]['type']['name'], pokemon_type.type.name)
        self.assertEqual(response.data['types'][0]['type']['url'], '{}{}/type/{}/'.format(test_host, api_v2, pokemon_type.type.pk))
        # items params
        self.assertEqual(response.data['held_items'][0]['item']['name'], pokemon_item.item.name)
        self.assertEqual(response.data['held_items'][0]['item']['url'], '{}{}/item/{}/'.format(test_host, api_v2, pokemon_item.item.pk))
        self.assertEqual(response.data['held_items'][0]['version_details'][0]['rarity'], pokemon_item.rarity)
        self.assertEqual(response.data['held_items'][0]['version_details'][0]['version']['name'], pokemon_item.version.name)
        self.assertEqual(response.data['held_items'][0]['version_details'][0]['version']['url'], '{}{}/version/{}/'.format(test_host, api_v2, pokemon_item.version.pk))
        # move params -- Make sure that we only got one move back,
        # but that we got all of the distinct version group and learn
        # level values. (See issue #85)
        # Number of Moves
        expected = 1
        actual = len(response.data['moves'])
        self.assertEqual(expected, actual)
        # Move name
        expected = pokemon_moves[0].move.name
        actual = response.data['moves'][0]['move']['name']
        self.assertEqual(expected, actual)
        # Move URL
        expected = '{}{}/move/{}/'.format(
            test_host,
            api_v2,
            pokemon_moves[0].move.pk)
        actual = response.data['moves'][0]['move']['url']
        self.assertEqual(expected, actual)
        # Numbver of version groups
        expected = len(pokemon_moves)
        actual = len(response.data['moves'][0]['version_group_details'])
        self.assertEqual(expected, actual)
        for i in range(0,len(pokemon_moves)):
            version = response.data['moves'][0]['version_group_details'][i]
            # Learn Level
            expected = pokemon_moves[i].level
            actual = version['level_learned_at']
            self.assertEqual(expected ,actual)
            # Version Group Name
            expected = pokemon_moves[i].version_group.name
            actual = version['version_group']['name']
            self.assertEqual(expected, actual)
            # Version Group URL
            expected = '{}{}/version-group/{}/'.format(
                test_host,
                api_v2,
                pokemon_moves[i].version_group.pk)
            actual = version['version_group']['url']
            self.assertEqual(expected, actual)
            # Learn Method Name
            expected = pokemon_moves[i].move_learn_method.name
            actual = version['move_learn_method']['name']
            self.assertEqual(expected, actual)
            # Learn Method URL
            expected = '{}{}/move-learn-method/{}/'.format(
                test_host,
                api_v2,
                pokemon_moves[i].move_learn_method.pk)
            actual = version['move_learn_method']['url']
            self.assertEqual(expected, actual)
        # game indices params
        self.assertEqual(response.data['game_indices'][0]['game_index'], pokemon_game_index.game_index)
        self.assertEqual(response.data['game_indices'][0]['version']['name'], pokemon_game_index.version.name)
        self.assertEqual(response.data['game_indices'][0]['version']['url'], '{}{}/version/{}/'.format(test_host, api_v2, pokemon_game_index.version.pk))    
        # form params
        self.assertEqual(response.data['forms'][0]['name'], pokemon_form.name)
        self.assertEqual(response.data['forms'][0]['url'], '{}{}/pokemon-form/{}/'.format(test_host, api_v2, pokemon_form.pk))    
        # encounter params
        self.assertEqual(response.data['location_area_encounters'][0]['location_area']['name'], location_area1.name)
        self.assertEqual(response.data['location_area_encounters'][0]['location_area']['url'], '{}{}/location-area/{}/'.format(test_host, api_v2, location_area1.pk))
        self.assertEqual(response.data['location_area_encounters'][0]['version_details'][0]['max_chance'], encounter_slot1.rarity)
        self.assertEqual(response.data['location_area_encounters'][0]['version_details'][0]['version']['name'], encounter1.version.name)
        self.assertEqual(response.data['location_area_encounters'][0]['version_details'][0]['version']['url'], '{}{}/version/{}/'.format(test_host, api_v2, encounter1.version.pk))
        self.assertEqual(response.data['location_area_encounters'][0]['version_details'][0]['encounter_details'][0]['chance'], encounter_slot1.rarity)
        self.assertEqual(response.data['location_area_encounters'][0]['version_details'][0]['encounter_details'][0]['method']['name'], encounter_method.name)
        self.assertEqual(response.data['location_area_encounters'][0]['version_details'][0]['encounter_details'][0]['method']['url'], '{}{}/encounter-method/{}/'.format(test_host, api_v2, encounter_method.pk))

        self.assertEqual(response.data['location_area_encounters'][1]['location_area']['name'], location_area2.name)
        self.assertEqual(response.data['location_area_encounters'][1]['location_area']['url'], '{}{}/location-area/{}/'.format(test_host, api_v2, location_area2.pk))
        self.assertEqual(response.data['location_area_encounters'][1]['version_details'][0]['max_chance'], encounter_slot2.rarity)
        self.assertEqual(response.data['location_area_encounters'][1]['version_details'][0]['version']['name'], encounter2.version.name)
        self.assertEqual(response.data['location_area_encounters'][1]['version_details'][0]['version']['url'], '{}{}/version/{}/'.format(test_host, api_v2, encounter2.version.pk))
        self.assertEqual(response.data['location_area_encounters'][1]['version_details'][0]['encounter_details'][0]['chance'], encounter_slot2.rarity)
        self.assertEqual(response.data['location_area_encounters'][1]['version_details'][0]['encounter_details'][0]['method']['name'], encounter_method.name)
        self.assertEqual(response.data['location_area_encounters'][1]['version_details'][0]['encounter_details'][0]['method']['url'], '{}{}/encounter-method/{}/'.format(test_host, api_v2, encounter_method.pk))
        # sprite params
        self.assertEqual(response.data['sprites']['front_default'], '{}{}'.format(test_host, sprites_data['front_default']))
        self.assertEqual(response.data['sprites']['back_default'], None)
        

    def test_pokemon_form_api(self):

        pokemon_species = self.setup_pokemon_species_data()
        pokemon = self.setup_pokemon_data(pokemon_species=pokemon_species)
        pokemon_form = self.setup_pokemon_form_data(pokemon=pokemon, name='pkm form for base pkmn')
        pokemon_form_sprites = self.setup_pokemon_form_sprites_data(pokemon_form)

        sprites_data = json.loads(pokemon_form_sprites.sprites)

        response = self.client.get('{}/pokemon-form/{}/'.format(api_v2, pokemon_form.pk), HTTP_HOST='testserver')

        self.assertEqual(response.status_code, status.HTTP_200_OK)

        # base params
        self.assertEqual(response.data['id'], pokemon_form.pk)
        self.assertEqual(response.data['name'], pokemon_form.name)
        self.assertEqual(response.data['form_name'], pokemon_form.form_name)
        self.assertEqual(response.data['order'], pokemon_form.order)
        self.assertEqual(response.data['form_order'], pokemon_form.form_order)
        self.assertEqual(response.data['is_default'], pokemon_form.is_default)
        self.assertEqual(response.data['is_battle_only'], pokemon_form.is_battle_only)
        self.assertEqual(response.data['is_mega'], pokemon_form.is_mega)
        # pokemon params
        self.assertEqual(response.data['pokemon']['name'], pokemon.name)
        self.assertEqual(response.data['pokemon']['url'], '{}{}/pokemon/{}/'.format(test_host, api_v2, pokemon.pk))
        # version group params
        self.assertEqual(response.data['version_group']['name'], pokemon_form.version_group.name)
        self.assertEqual(response.data['version_group']['url'], '{}{}/version-group/{}/'.format(test_host, api_v2, pokemon_form.version_group.pk))
        # sprite params
        self.assertEqual(response.data['sprites']['front_default'], '{}{}'.format(test_host, sprites_data['front_default']))
        self.assertEqual(response.data['sprites']['back_default'], None)


    """
    Evolution Tests
    """

    def test_evolution_trigger_api(self):

        evolution_trigger = self.setup_evolution_trigger_data(name='base evltn trgr')
        evolution_trigger_name = self.setup_evolution_trigger_name_data(evolution_trigger, name='base evltn trgr name')
        pokemon_species = self.setup_pokemon_species_data(name='pkmn spcs for base evltn trgr')
        self.setup_pokemon_evolution_data(evolved_species=pokemon_species, evolution_trigger=evolution_trigger)

        response = self.client.get('{}/evolution-trigger/{}/'.format(api_v2, evolution_trigger.pk))

        self.assertEqual(response.status_code, status.HTTP_200_OK)

        # base params
        self.assertEqual(response.data['id'], evolution_trigger.pk)
        self.assertEqual(response.data['name'], evolution_trigger.name)
        # name params
        self.assertEqual(response.data['names'][0]['name'], evolution_trigger_name.name)
        self.assertEqual(response.data['names'][0]['language']['name'], evolution_trigger_name.language.name)
        self.assertEqual(response.data['names'][0]['language']['url'], '{}{}/language/{}/'.format(test_host, api_v2, evolution_trigger_name.language.pk))
        # pokemon species params
        self.assertEqual(response.data['pokemon_species'][0]['name'], pokemon_species.name)
        self.assertEqual(response.data['pokemon_species'][0]['url'], '{}{}/pokemon-species/{}/'.format(test_host, api_v2, pokemon_species.pk))
        


    def test_evolution_chain_api(self):

        baby_trigger_item = self.setup_item_data(name="bby itm for evo chn")
        evolution_chain = self.setup_evolution_chain_data(baby_trigger_item=baby_trigger_item)

        baby = self.setup_pokemon_species_data(name="bby for evo chn", is_baby=True, evolution_chain=evolution_chain)

        basic = self.setup_pokemon_species_data(name="bsc for evo chn", evolves_from_species=baby, evolution_chain=evolution_chain)
        basic_location = self.setup_location_data(name='lctn for bsc evo chn')
        basic_evolution = self.setup_pokemon_evolution_data(evolved_species=basic, min_level=5, location=basic_location)

        stage_one = self.setup_pokemon_species_data(name="stg one for evo chn", evolves_from_species=basic, evolution_chain=evolution_chain)
        stage_one_held_item = self.setup_item_data(name='itm for stg one evo chn')
        stage_one_evolution = self.setup_pokemon_evolution_data(evolved_species=stage_one, min_level=18, held_item=stage_one_held_item)

        stage_two_first = self.setup_pokemon_species_data(name="stg two frst for evo chn", evolves_from_species=stage_one, evolution_chain=evolution_chain)
        stage_two_first_known_move = self.setup_move_data(name="mv for evo chn")
        stage_two_first_evolution = self.setup_pokemon_evolution_data(evolved_species=stage_two_first, min_level=32, known_move=stage_two_first_known_move,)

        stage_two_second = self.setup_pokemon_species_data(name="stg two scnd for evo chn", evolves_from_species=stage_one, evolution_chain=evolution_chain)
        stage_two_second_party_type = self.setup_type_data(name="tp for evo chn")
        stage_two_second_evolution = self.setup_pokemon_evolution_data(evolved_species=stage_two_second, min_level=32, party_type=stage_two_second_party_type)

        response = self.client.get('{}/evolution-chain/{}/'.format(api_v2, evolution_chain.pk))

        self.assertEqual(response.status_code, status.HTTP_200_OK)

        baby_data = response.data['chain']
        basic_data = baby_data['evolves_to'][0]
        stage_one_data = basic_data['evolves_to'][0]
        stage_two_first_data = stage_one_data['evolves_to'][0]
        stage_two_second_data = stage_one_data['evolves_to'][1]

        # base params
        self.assertEqual(response.data['id'], evolution_chain.pk)
        # baby trigger params
        self.assertEqual(response.data['baby_trigger_item']['name'], baby_trigger_item.name)
        self.assertEqual(response.data['baby_trigger_item']['url'], '{}{}/item/{}/'.format(test_host, api_v2, baby_trigger_item.pk))
        # baby params
        self.assertEqual(baby_data['is_baby'], baby.is_baby)
        self.assertEqual(baby_data['species']['name'], baby.name)
        self.assertEqual(baby_data['species']['url'], '{}{}/pokemon-species/{}/'.format(test_host, api_v2, baby.pk))
        # basic params
        self.assertEqual(basic_data['is_baby'], basic.is_baby)
        self.assertEqual(basic_data['species']['name'], basic.name)
        self.assertEqual(basic_data['species']['url'], '{}{}/pokemon-species/{}/'.format(test_host, api_v2, basic.pk))
        self.assertEqual(basic_data['evolution_details']['min_level'], basic_evolution.min_level)
        self.assertEqual(basic_data['evolution_details']['location']['name'], basic_location.name)
        self.assertEqual(basic_data['evolution_details']['location']['url'], '{}{}/location/{}/'.format(test_host, api_v2, basic_location.pk))
        # stage one params
        self.assertEqual(stage_one_data['is_baby'], stage_one.is_baby)
        self.assertEqual(stage_one_data['species']['name'], stage_one.name)
        self.assertEqual(stage_one_data['species']['url'], '{}{}/pokemon-species/{}/'.format(test_host, api_v2, stage_one.pk))
        self.assertEqual(stage_one_data['evolution_details']['min_level'], stage_one_evolution.min_level)
        self.assertEqual(stage_one_data['evolution_details']['held_item']['name'], stage_one_held_item.name)
        self.assertEqual(stage_one_data['evolution_details']['held_item']['url'], '{}{}/item/{}/'.format(test_host, api_v2, stage_one_held_item.pk))
        # stage two first params
        self.assertEqual(stage_two_first_data['is_baby'], stage_two_first.is_baby)
        self.assertEqual(stage_two_first_data['species']['name'], stage_two_first.name)
        self.assertEqual(stage_two_first_data['species']['url'], '{}{}/pokemon-species/{}/'.format(test_host, api_v2, stage_two_first.pk))
        self.assertEqual(stage_two_first_data['evolution_details']['min_level'], stage_two_first_evolution.min_level)
        self.assertEqual(stage_two_first_data['evolution_details']['known_move']['name'], stage_two_first_known_move.name)
        self.assertEqual(stage_two_first_data['evolution_details']['known_move']['url'], '{}{}/move/{}/'.format(test_host, api_v2, stage_two_first_known_move.pk))
        # stage two second params
        self.assertEqual(stage_two_second_data['is_baby'], stage_two_second.is_baby)
        self.assertEqual(stage_two_second_data['species']['name'], stage_two_second.name)
        self.assertEqual(stage_two_second_data['species']['url'], '{}{}/pokemon-species/{}/'.format(test_host, api_v2, stage_two_second.pk))
        self.assertEqual(stage_two_second_data['evolution_details']['min_level'], stage_two_second_evolution.min_level)
        self.assertEqual(stage_two_second_data['evolution_details']['party_type']['name'], stage_two_second_party_type.name)
        self.assertEqual(stage_two_second_data['evolution_details']['party_type']['url'], '{}{}/type/{}/'.format(test_host, api_v2, stage_two_second_party_type.pk))



    """
    Encounter Tests
    """

    def test_encounter_method_api(self):

        encounter_method = self.setup_encounter_method_data(name='base encntr mthd')
        encounter_method_name = self.setup_encounter_method_name_data(encounter_method, name='base encntr mthd name')

        response = self.client.get('{}/encounter-method/{}/'.format(api_v2, encounter_method.pk))

        self.assertEqual(response.status_code, status.HTTP_200_OK)

        # base params
        self.assertEqual(response.data['id'], encounter_method.pk)
        self.assertEqual(response.data['name'], encounter_method.name)
        self.assertEqual(response.data['order'], encounter_method.order)
        # name params
        self.assertEqual(response.data['names'][0]['name'], encounter_method_name.name)
        self.assertEqual(response.data['names'][0]['language']['name'], encounter_method_name.language.name)
        self.assertEqual(response.data['names'][0]['language']['url'], '{}{}/language/{}/'.format(test_host, api_v2, encounter_method_name.language.pk))

    def test_encounter_condition_value_api(self):

        encounter_condition = self.setup_encounter_condition_data(name='encntr cndtn for base encntr cndtn vlu')
        encounter_condition_value = self.setup_encounter_condition_value_data(encounter_condition, name='base encntr cndtn vlu')
        encounter_condition_value_name = self.setup_encounter_condition_value_name_data(encounter_condition_value, name='base encntr cndtn vlu name')

        response = self.client.get('{}/encounter-condition-value/{}/'.format(api_v2, encounter_condition_value.pk))

        self.assertEqual(response.status_code, status.HTTP_200_OK)

        # base params
        self.assertEqual(response.data['id'], encounter_condition_value.pk)
        self.assertEqual(response.data['name'], encounter_condition_value.name)
        # name params
        self.assertEqual(response.data['names'][0]['name'], encounter_condition_value_name.name)
        self.assertEqual(response.data['names'][0]['language']['name'], encounter_condition_value_name.language.name)
        self.assertEqual(response.data['names'][0]['language']['url'], '{}{}/language/{}/'.format(test_host, api_v2, encounter_condition_value_name.language.pk))
        # condition params
        self.assertEqual(response.data['condition']['name'], encounter_condition.name)
        self.assertEqual(response.data['condition']['url'], '{}{}/encounter-condition/{}/'.format(test_host, api_v2, encounter_condition.pk))
        

    def test_encounter_condition_api(self):

        encounter_condition = self.setup_encounter_condition_data(name='base encntr cndtn')
        encounter_condition_name = self.setup_encounter_condition_name_data(encounter_condition, name='base encntr cndtn name')
        encounter_condition_value = self.setup_encounter_condition_value_data(encounter_condition, name='encntr cndtn vlu for base encntr', is_default=True)

        response = self.client.get('{}/encounter-condition/{}/'.format(api_v2, encounter_condition.pk))

        self.assertEqual(response.status_code, status.HTTP_200_OK)

        # base params
        self.assertEqual(response.data['id'], encounter_condition.pk)
        self.assertEqual(response.data['name'], encounter_condition.name)
        # name params
        self.assertEqual(response.data['names'][0]['name'], encounter_condition_name.name)
        self.assertEqual(response.data['names'][0]['language']['name'], encounter_condition_name.language.name)
        self.assertEqual(response.data['names'][0]['language']['url'], '{}{}/language/{}/'.format(test_host, api_v2, encounter_condition_name.language.pk))
        # value params
        self.assertEqual(response.data['values'][0]['name'], encounter_condition_value.name)
        self.assertEqual(response.data['values'][0]['url'], '{}{}/encounter-condition-value/{}/'.format(test_host, api_v2, encounter_condition_value.pk))
        

    """
    Pal Park Tests
    """

    def test_pal_park_area_api(self):

        pal_park_area = self.setup_pal_park_area_data(name='base pl prk area')
        pal_park_area_name = self.setup_pal_park_area_name_data(pal_park_area, name='base pl prk area nm')
        pokemon_species = self.setup_pokemon_species_data(name='pkmn spcs for pl prk')
        pal_park = self.setup_pal_park_data(pal_park_area=pal_park_area, pokemon_species=pokemon_species, base_score=10, rate=20)

        response = self.client.get('{}/pal-park-area/{}/'.format(api_v2, pal_park_area.pk))

        self.assertEqual(response.status_code, status.HTTP_200_OK)

        # base params
        self.assertEqual(response.data['id'], pal_park_area.pk)
        self.assertEqual(response.data['name'], pal_park_area.name)
        # name params
        self.assertEqual(response.data['names'][0]['name'], pal_park_area_name.name)
        self.assertEqual(response.data['names'][0]['language']['name'], pal_park_area_name.language.name)
        self.assertEqual(response.data['names'][0]['language']['url'], '{}{}/language/{}/'.format(test_host, api_v2, pal_park_area_name.language.pk))
        # encounter params
        self.assertEqual(response.data['pokemon_encounters'][0]['base_score'], pal_park.base_score)
        self.assertEqual(response.data['pokemon_encounters'][0]['rate'], pal_park.rate)
        self.assertEqual(response.data['pokemon_encounters'][0]['pokemon_species']['name'], pokemon_species.name)
        self.assertEqual(response.data['pokemon_encounters'][0]['pokemon_species']['url'], '{}{}/pokemon-species/{}/'.format(test_host, api_v2, pokemon_species.pk))

<|MERGE_RESOLUTION|>--- conflicted
+++ resolved
@@ -3607,11 +3607,7 @@
         pokemon_stat = self.setup_pokemon_stat_data(pokemon=pokemon)
         pokemon_type = self.setup_pokemon_type_data(pokemon=pokemon)
         pokemon_item = self.setup_pokemon_item_data(pokemon=pokemon)
-<<<<<<< HEAD
-        pokemon_move = self.setup_pokemon_move_data(pokemon=pokemon)
         pokemon_sprites = self.setup_pokemon_sprites_data(pokemon=pokemon)
-=======
->>>>>>> c9661531
         pokemon_game_index = self.setup_pokemon_game_index_data(pokemon=pokemon, game_index=10)
         # To test issue #85, we will create one move that has multiple
         # learn levels in different version groups.  Later, we'll
