version: '2.4'
services:
  cache:
    image: redis:alpine
    volumes:
      - redis_data:/data
    restart: always

  db:
    image: postgres
    environment:
      POSTGRES_PASSWORD: ${POSTGRES_PASSWORD:-pokemon}
      POSTGRES_USER: ${POSTGRES_USER:-ash}
      POSTGRES_DB: ${POSTGRES_DB:-pokeapi}
    volumes:
      - pg_data:/var/lib/postgresql/data
    restart: always

<<<<<<< HEAD
  app:
    image: pokeapi/pokeapi:master
    user: ${RUN_AS:-pokeapi}
    environment:
      POSTGRES_PASSWORD: ${POSTGRES_PASSWORD:-pokemon}
      POSTGRES_USER: ${POSTGRES_USER:-ash}
      POSTGRES_DB: ${POSTGRES_DB:-pokeapi}
    volumes:
      - .:/code
    links:
      - db
      - cache
    depends_on:
      - db
      - cache
    restart: always

=======
>>>>>>> 5919d5a1
  web:
    image: nginx:alpine
    ports:
      - "80:80"
      - "443:443"
    restart: always
    # command: [nginx-debug, '-g', 'daemon off;']
    volumes:
      - ./Resources/nginx/nginx.conf:/etc/nginx/nginx.conf:ro
      - ./Resources/nginx/ssl:/ssl:ro

  graphql-engine:
    image: hasura/graphql-engine:v2.0.0-alpha.5
    cpus: 0.7
    memswap_limit: 3g
    mem_limit: 450m
    ports:
      - "8080:8080"
    depends_on:
      - "db"
    restart: always
    environment:
      HASURA_GRAPHQL_DATABASE_URL: postgres://${POSTGRES_USER:-ash}:${POSTGRES_PASSWORD:-pokemon}@db:5432/${POSTGRES_DB:-pokeapi}
      HASURA_GRAPHQL_ENABLE_CONSOLE: "true"
      HASURA_GRAPHQL_DEV_MODE: "false"
      HASURA_GRAPHQL_ENABLED_LOG_TYPES: startup, http-log, webhook-log, websocket-log, query-log
      HASURA_GRAPHQL_ADMIN_SECRET: ${HASURA_GRAPHQL_ADMIN_SECRET:-pokemon}
      HASURA_GRAPHQL_UNAUTHORIZED_ROLE: anon
      HASURA_GRAPHQL_ENABLE_TELEMETRY: "false"
      # HASURA_GRAPHQL_CONSOLE_ASSETS_DIR: /srv/console-assets

volumes:
  pg_data:
  redis_data:<|MERGE_RESOLUTION|>--- conflicted
+++ resolved
@@ -16,7 +16,6 @@
       - pg_data:/var/lib/postgresql/data
     restart: always
 
-<<<<<<< HEAD
   app:
     image: pokeapi/pokeapi:master
     user: ${RUN_AS:-pokeapi}
@@ -34,8 +33,6 @@
       - cache
     restart: always
 
-=======
->>>>>>> 5919d5a1
   web:
     image: nginx:alpine
     ports:
