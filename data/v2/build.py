--- conflicted
+++ resolved
@@ -308,10 +308,9 @@
 
 
 
-
-###############
-#  ABILITIES  #
-###############
+# ###############
+# #  ABILITIES  #
+# ###############
 
 clearTable(Ability)
 data = loadData('abilities.csv')
@@ -342,6 +341,20 @@
     abilityName.save()
 
 
+clearTable(AbilityChange)
+data = loadData('ability_changelog.csv')
+
+for index, info in enumerate(data):
+  if index > 0:
+
+    abilityName = AbilityChange (
+        id = int(info[0]),
+        ability = Ability.objects.get(pk = int(info[1])),
+        version_group = VersionGroup.objects.get(pk = int(info[2]))
+      )
+    abilityName.save()
+
+
 clearTable(AbilityEffectText)
 data = loadData('ability_prose.csv')
 
@@ -355,6 +368,20 @@
         effect = info[3]
       )
     abilityDesc.save()
+
+
+clearTable(AbilityChangeEffectText)
+data = loadData('ability_changelog_prose.csv')
+
+for index, info in enumerate(data):
+  if index > 0:
+
+    abilityChangeEffectText = AbilityChangeEffectText (
+        ability_change = AbilityChange.objects.get(pk = int(info[0])),
+        language = Language.objects.get(pk = int(info[1])),
+        effect = info[2]
+      )
+    abilityChangeEffectText.save()
 
 
 clearTable(AbilityFlavorText)
@@ -762,7 +789,7 @@
   if index > 0:
 
     model = MoveEffectEffectText (
-        move_effect = MoveEffect.objects.get(pk = int(info[1])),
+        move_effect = MoveEffect.objects.get(pk = int(info[0])),
         language = Language.objects.get(pk = int(info[1])),
         short_effect = info[2],
         effect = info[3]
@@ -797,6 +824,7 @@
       )
     model.save()
 
+
 clearTable(MoveLearnMethod)
 data = loadData('pokemon_move_methods.csv')
 
@@ -808,6 +836,19 @@
         name = info[1]
       )
     model.save()
+
+
+clearTable(VersionGroupMoveLearnMethod)
+data = loadData('version_group_pokemon_move_methods.csv')
+
+for index, info in enumerate(data):
+  if index > 0:
+
+    versionGroupMoveLearnMethod = VersionGroupMoveLearnMethod (
+        version_group = VersionGroup.objects.get(pk = int(info[0])),
+        move_learn_method = MoveLearnMethod.objects.get(pk = int(info[1])),
+      )
+    versionGroupMoveLearnMethod.save()
 
 
 clearTable(MoveLearnMethodName)
@@ -1049,7 +1090,6 @@
 
 for index, info in enumerate(data):
   if index > 0:
-<<<<<<< HEAD
 
     model = MoveMetaAilmentName (
         move_meta_ailment = MoveMetaAilment.objects.get(pk = int(info[0])),
@@ -1122,75 +1162,8 @@
         change = int(info[2])
       )
     model.save()
-=======
-
-    model = MoveMetaAilmentName (
-        move_meta_ailment = MoveMetaAilment.objects.get(pk = int(info[0])),
-        language = Language.objects.get(pk = int(info[1])),
-        name = info[2]
-      )
-    model.save()
-
-
-clearTable(MoveMetaCategory)
-data = loadData('move_meta_categories.csv')
-
-for index, info in enumerate(data):
-  if index > 0:
-
-    model = MoveMetaCategory (
-        id = int(info[0]),
-        name = info[1]
-      )
-    model.save()
-
-
-clearTable(MoveMetaCategoryDescription)
-data = loadData('move_meta_category_prose.csv')
-
-for index, info in enumerate(data):
-  if index > 0:
-
-    model = MoveMetaCategoryDescription (
-        move_meta_category = MoveMetaCategory.objects.get(pk = int(info[0])),
-        language = Language.objects.get(pk = int(info[1])),
-        description = info[2]
-      )
-    model.save()
-
-
-clearTable(MoveMeta)
-data = loadData('move_meta.csv')
-
-for index, info in enumerate(data):
-  if index > 0:
-
-    model = MoveMeta (
-        move = Move.objects.get(pk = int(info[0])),
-        move_meta_category = MoveMetaCategory.objects.get(pk = int(info[1])),
-        move_meta_ailment = MoveMetaAilment.objects.get(pk = int(info[2])),
-        min_hits = int(info[3]) if info[3] != '' else None,
-        max_hits = int(info[4]) if info[4] != '' else None,
-        min_turns = int(info[5]) if info[5] != '' else None,
-        max_turns = int(info[6]) if info[6] != '' else None,
-        drain = int(info[7]) if info[7] != '' else None,
-        healing = int(info[8]) if info[8] != '' else None,
-        crit_rate = int(info[9]) if info[9] != '' else None,
-        ailment_chance = int(info[10]) if info[10] != '' else None,
-        flinch_chance = int(info[11]) if info[11] != '' else None,
-        stat_chance = int(info[12]) if info[12] != '' else None
-      )
-    model.save()
-
-
-clearTable(MoveMetaStatChange)
-data = loadData('move_meta_stat_changes.csv')
->>>>>>> 0d666b13
-
-for index, info in enumerate(data):
-  if index > 0:
-
-<<<<<<< HEAD
+
+
 
 #############
 #  CONTEST  #
@@ -1311,132 +1284,8 @@
         second_move = Move.objects.get(pk = int(info[1]))
       )
     model.save()
-=======
-    model = MoveMetaStatChange (
-        move = Move.objects.get(pk = int(info[0])),
-        stat = Stat.objects.get(pk = int(info[1])),
-        change = int(info[2])
-      )
-    model.save()
-
-
-
-#############
-#  CONTEST  #
-#############
-
-clearTable(ContestType)
-data = loadData('contest_types.csv')
-
-for index, info in enumerate(data):
-  if index > 0:
-
-    model = ContestType (
-        id = int(info[0]),
-        name = info[1]
-      )
-    model.save()
-
-
-clearTable(ContestTypeName)
-data = loadData('contest_type_names.csv')
-
-for index, info in enumerate(data):
-  if index > 0:
-
-    model = ContestTypeName (
-        contest_type = ContestType.objects.get(pk = int(info[0])),
-        language = Language.objects.get(pk = int(info[1])),
-        name = info[2],
-        flavor = info[3],
-        color = info[4]
-      )
-    model.save()
-
-
-clearTable(ContestEffect)
-data = loadData('contest_effects.csv')
-
-for index, info in enumerate(data):
-  if index > 0:
-
-    model = ContestEffect (
-        id = int(info[0]),
-        appeal = int(info[1]),
-        jam = int(info[2])
-      )
-    model.save()
-
-
-clearTable(ContestEffectEffectText)
-data = loadData('contest_effect_prose.csv')
-
-for index, info in enumerate(data):
-  if index > 0:
-
-    model = ContestEffectEffectText (
-        contest_effect = ContestEffect.objects.get(pk = int(info[0])),
-        language = Language.objects.get(pk = int(info[1])),
-        effect = info[3]
-      )
-    model.save()
-
-    model = ContestEffectFlavorText (
-        contest_effect = ContestEffect.objects.get(pk = int(info[0])),
-        language = Language.objects.get(pk = int(info[1])),
-        flavor_text = info[2]
-      )
-    model.save()
-
-
-clearTable(ContestCombo)
-data = loadData('contest_combos.csv')
-
-for index, info in enumerate(data):
-  if index > 0:
-
-    model = ContestCombo (
-        first_move = Move.objects.get(pk = int(info[0])),
-        second_move = Move.objects.get(pk = int(info[1]))
-      )
-    model.save()
-
-
-clearTable(SuperContestEffect)
-data = loadData('super_contest_effects.csv')
-
-for index, info in enumerate(data):
-  if index > 0:
-
-    model = SuperContestEffect (
-        id = int(info[0]),
-        appeal = int(info[1])
-      )
-    model.save()
-
-
-clearTable(SuperContestEffectFlavorText)
-data = loadData('super_contest_effect_prose.csv')
-
-for index, info in enumerate(data):
-  if index > 0:
-
-    model = SuperContestEffectFlavorText (
-        super_contest_effect = SuperContestEffect.objects.get(pk = int(info[0])),
-        language = Language.objects.get(pk = int(info[1])),
-        flavor_text = info[2]
-      )
-    model.save()
-
-
-clearTable(SuperContestCombo)
-data = loadData('super_contest_combos.csv')
->>>>>>> 0d666b13
-
-for index, info in enumerate(data):
-  if index > 0:
-
-<<<<<<< HEAD
+
+
 
 #############
 #  BERRIES  #
@@ -1505,78 +1354,8 @@
         flavor = int(info[2])
       )
     model.save()
-=======
-    model = SuperContestCombo (
-        first_move = Move.objects.get(pk = int(info[0])),
-        second_move = Move.objects.get(pk = int(info[1]))
-      )
-    model.save()
-
-
-
-#############
-#  BERRIES  #
-#############
-
-clearTable(BerryFirmness)
-data = loadData('berry_firmness.csv')
-
-for index, info in enumerate(data):
-  if index > 0:
-
-    model = BerryFirmness (
-        id = int(info[0]),
-        name = info[1]
-      )
-    model.save()
-
-
-clearTable(BerryFirmnessName)
-data = loadData('berry_firmness_names.csv')
-
-for index, info in enumerate(data):
-  if index > 0:
-
-    model = BerryFirmnessName (
-        berry_firmness = BerryFirmness.objects.get(pk = int(info[0])),
-        language = Language.objects.get(pk = int(info[1])),
-        name = info[2]
-      )
-    model.save()
-
-
-clearTable(Berry)
-data = loadData('berries.csv')
-
-for index, info in enumerate(data):
-  if index > 0:
-
-    name = getattr(Item.objects.get(pk = int(info[1])), 'name')
-
-    model = Berry (
-        id = int(info[0]),
-        item = Item.objects.get(pk = int(info[1])),
-        name = name[:name.index('-')],
-        berry_firmness = BerryFirmness.objects.get(pk = int(info[2])),
-        natural_gift_power = int(info[3]),
-        nature = None,
-        size = int(info[5]),
-        max_harvest = int(info[6]),
-        growth_time = int(info[7]),
-        soil_dryness = int(info[8]),
-        smoothness = int(info[9])
-      )
-    model.save()
-
-
-clearTable(BerryFlavor)
-data = loadData('berry_flavors.csv')
->>>>>>> 0d666b13
-
-for index, info in enumerate(data):
-  if index > 0:
-
-<<<<<<< HEAD
+
+
 
 ############
 #  NATURE  #
@@ -1647,7 +1426,7 @@
 
     model = NatureBattleStylePreference (
         nature = Nature.objects.get(pk = int(info[0])),
-        move_battle_style_id = int(info[1]),
+        move_battle_style = MoveBattleStyle.objects.get(pk = int(info[1])),
         low_hp_preference = info[2],
         high_hp_preference = info[3]
       )
@@ -1670,85 +1449,8 @@
         name = info[1]
       )
     model.save()
-=======
-    model = BerryFlavor (
-        berry = Berry.objects.get(pk = int(info[0])),
-        contest_type = ContestType.objects.get(pk = int(info[1])),
-        flavor = int(info[2])
-      )
-    model.save()
-
-
-
-############
-#  NATURE  #
-############
-
-clearTable(Nature)
-data = loadData('natures.csv')
-
-for index, info in enumerate(data):
-  if index > 0:
-
-    nature = Nature (
-        id = int(info[0]),
-        name = info[1],
-        decreased_stat = Stat.objects.get(pk = int(info[2])),
-        increased_stat = Stat.objects.get(pk = int(info[3])),
-        hates_flavor = BerryFlavor.objects.get(pk = int(info[4])),
-        likes_flavor = BerryFlavor.objects.get(pk = int(info[5])),
-        game_index = info[6]
-      )
-    nature.save()
-
-
-#Berry/Nature associations
-data = loadData('berries.csv')
-
-for index, info in enumerate(data):
-  if index > 0:
-
-    berry = Berry.objects.get(pk = int(info[0]))
-    berry.nature = Nature.objects.get(pk = int(info[4]))
-    berry.save()
-
-
-clearTable(NatureName)
-data = loadData('nature_names.csv')
-
-for index, info in enumerate(data):
-  if index > 0:
-
-    natureName = NatureName (
-        nature = Nature.objects.get(pk = int(info[0])),
-        language = Language.objects.get(pk = int(info[1])),
-        name = info[2]
-      )
-    natureName.save()
-
-
-clearTable(NaturePokeathlonStat)
-data = loadData('nature_pokeathlon_stats.csv')
-
-for index, info in enumerate(data):
-  if index > 0:
-
-    naturePokeathlonStat = NaturePokeathlonStat (
-        nature = Nature.objects.get(pk = int(info[0])),
-        pokeathlon_stat = PokeathlonStat.objects.get(pk = int(info[1])),
-        max_change = info[2]
-      )
-    naturePokeathlonStat.save()
-
-
-clearTable(NatureBattleStylePreference)
-data = loadData('nature_battle_style_preferences.csv')
->>>>>>> 0d666b13
-
-for index, info in enumerate(data):
-  if index > 0:
-
-<<<<<<< HEAD
+
+
 
 ################
 #  EXPERIENCE  #
@@ -1817,29 +1519,8 @@
         name = info[1]
       )
     model.save()
-=======
-    model = NatureBattleStylePreference (
-        nature = Nature.objects.get(pk = int(info[0])),
-        move_battle_style_id = int(info[1]),
-        low_hp_preference = info[2],
-        high_hp_preference = info[3]
-      )
-    model.save()
-
-
-
-###########
-# GENDER  #
-###########
-
-clearTable(Gender)
-data = loadData('genders.csv')
->>>>>>> 0d666b13
-
-for index, info in enumerate(data):
-  if index > 0:
-
-<<<<<<< HEAD
+
+
 clearTable(EvolutionTriggerName)
 data = loadData('evolution_trigger_prose.csv')
 
@@ -1853,24 +1534,8 @@
       )
     model.save()
 
-=======
-    model = Gender (
-        id = int(info[0]),
-        name = info[1]
-      )
-    model.save()
-
-
-
-################
-#  EXPERIENCE  #
-################
->>>>>>> 0d666b13
-
-clearTable(Experience)
-data = loadData('experience.csv')
-
-<<<<<<< HEAD
+
+
 #############
 #  POKEDEX  #
 #############
@@ -1893,31 +1558,10 @@
 clearTable(PokedexName)
 clearTable(PokedexDescription)
 data = loadData('pokedex_prose.csv')
-=======
-for index, info in enumerate(data):
-  if index > 0:
-
-    model = Experience (
-        growth_rate = GrowthRate.objects.get(pk = int(info[0])),
-        level = int(info[1]),
-        experience = int(info[2])
-      )
-    model.save()
-
-
-
-##############
-#  MACHINES  #
-##############
-
-clearTable(Machine)
-data = loadData('machines.csv')
->>>>>>> 0d666b13
-
-for index, info in enumerate(data):
-  if index > 0:
-
-<<<<<<< HEAD
+
+for index, info in enumerate(data):
+  if index > 0:
+
     name_model = PokedexName (
         pokedex = Pokedex.objects.get(pk = int(info[0])),
         language = Language.objects.get(pk = int(info[1])),
@@ -1952,80 +1596,32 @@
 
 clearTable(Location)
 data = loadData('locations.csv')
-=======
-    model = Machine (
-        machine_number = int(info[0]),
-        version_group = VersionGroup.objects.get(pk = int(info[1])),
-        item = Item.objects.get(pk = int(info[2])),
-        move = Move.objects.get(pk = int(info[3])),
-      )
-    model.save()
-
-
-
-###############
-#  EVOLUTION  #
-###############
-
-clearTable(EvolutionChain)
-data = loadData('evolution_chains.csv')
-
-for index, info in enumerate(data):
-  if index > 0:
-
-    model = EvolutionChain (
-        id = int(info[0]),
-        baby_trigger_item = Item.objects.get(pk = int(info[1])) if info[1] != '' else None,
-      )
-    model.save()
-
-
-clearTable(EvolutionTrigger)
-data = loadData('evolution_triggers.csv')
->>>>>>> 0d666b13
-
-for index, info in enumerate(data):
-  if index > 0:
-
-<<<<<<< HEAD
+
+for index, info in enumerate(data):
+  if index > 0:
+
     model = Location (
         id = int(info[0]),
         region = Region.objects.get(pk = int(info[1])) if info[1] != '' else None,
         name = info[2]
-=======
-    model = EvolutionTrigger (
-        id = int(info[0]),
-        name = info[1]
->>>>>>> 0d666b13
-      )
-    model.save()
-
-
-<<<<<<< HEAD
+      )
+    model.save()
+
+
 clearTable(LocationName)
 data = loadData('location_names.csv')
-=======
-clearTable(EvolutionTriggerName)
-data = loadData('evolution_trigger_prose.csv')
->>>>>>> 0d666b13
-
-for index, info in enumerate(data):
-  if index > 0:
-
-<<<<<<< HEAD
+
+for index, info in enumerate(data):
+  if index > 0:
+
     model = LocationName (
         location = Location.objects.get(pk = int(info[0])),
-=======
-    model = EvolutionTriggerName (
-        evolution_trigger = EvolutionTrigger.objects.get(pk = int(info[0])),
->>>>>>> 0d666b13
-        language = Language.objects.get(pk = int(info[1])),
-        name = info[2]
-      )
-    model.save()
-
-
-<<<<<<< HEAD
+        language = Language.objects.get(pk = int(info[1])),
+        name = info[2]
+      )
+    model.save()
+
+
 clearTable(LocationGameIndex)
 data = loadData('location_game_indices.csv')
 
@@ -2046,15 +1642,15 @@
 for index, info in enumerate(data):
   if index > 0:
 
-  	location = Location.objects.get(pk = int(info[1]))
-
-	model = LocationArea (
-		id = int(info[0]),
-		location = location,
-		game_index = int(info[2]),
-		name = '{}-{}'.format(location.name, info[3]) if info[3] else '{}-{}'.format(location.name, 'area') 
-	)
-	model.save()
+    location = Location.objects.get(pk = int(info[1]))
+
+    model = LocationArea (
+      id = int(info[0]),
+      location = location,
+      game_index = int(info[2]),
+      name = '{}-{}'.format(location.name, info[3]) if info[3] else '{}-{}'.format(location.name, 'area') 
+    )
+    model.save()
 
 
 clearTable(LocationAreaName)
@@ -2069,57 +1665,8 @@
         name = info[2]
       )
     model.save()
-=======
-
-#############
-#  POKEDEX  #
-#############
-
-clearTable(Pokedex)
-data = loadData('pokedexes.csv')
-
-for index, info in enumerate(data):
-  if index > 0:
-
-    model = Pokedex (
-        id = int(info[0]),
-        region = Region.objects.get(pk = int(info[1])) if info[1] != '' else None,
-        name = info[2],
-        is_main_series = bool(int(info[3]))
-      )
-    model.save()
-
-
-clearTable(PokedexName)
-clearTable(PokedexDescription)
-data = loadData('pokedex_prose.csv')
-
-for index, info in enumerate(data):
-  if index > 0:
-
-    name_model = PokedexName (
-        pokedex = Pokedex.objects.get(pk = int(info[0])),
-        language = Language.objects.get(pk = int(info[1])),
-        name = info[2],
-      )
-    name_model.save()
-
-    description_model = PokedexDescription (
-        pokedex = Pokedex.objects.get(pk = int(info[0])),
-        language = Language.objects.get(pk = int(info[1])),
-        description = info[3]
-      )
-    description_model.save()
-
-
-clearTable(PokedexVersionGroup)
-data = loadData('pokedex_version_groups.csv')
->>>>>>> 0d666b13
-
-for index, info in enumerate(data):
-  if index > 0:
-
-<<<<<<< HEAD
+
+
     
 #############
 #  POKEMON  #
@@ -2136,24 +1683,8 @@
         name = info[1]
       )
     model.save()
-=======
-    model = PokedexVersionGroup (
-        pokedex = Pokedex.objects.get(pk = int(info[0])),
-        version_group = VersionGroup.objects.get(pk = int(info[1]))
-      )
-    model.save()
-
-
-
-##############
-#  LOCATION  #
-##############
->>>>>>> 0d666b13
-
-clearTable(Location)
-data = loadData('locations.csv')
-
-<<<<<<< HEAD
+
+
 clearTable(PokemonColorName)
 data = loadData('pokemon_color_names.csv')
 
@@ -2166,23 +1697,8 @@
         name = info[2]
       )
     model.save()
-=======
-for index, info in enumerate(data):
-  if index > 0:
-
-    model = Location (
-        id = int(info[0]),
-        region = Region.objects.get(pk = int(info[1])) if info[1] != '' else None,
-        name = info[2]
-      )
-    model.save()
-
->>>>>>> 0d666b13
-
-clearTable(LocationName)
-data = loadData('location_names.csv')
-
-<<<<<<< HEAD
+
+
 clearTable(PokemonShape)
 data = loadData('pokemon_shapes.csv')
 
@@ -2194,23 +1710,8 @@
         name = info[1]
       )
     model.save()
-=======
-for index, info in enumerate(data):
-  if index > 0:
-
-    model = LocationName (
-        location = Location.objects.get(pk = int(info[0])),
-        language = Language.objects.get(pk = int(info[1])),
-        name = info[2]
-      )
-    model.save()
-
->>>>>>> 0d666b13
-
-clearTable(LocationGameIndex)
-data = loadData('location_game_indices.csv')
-
-<<<<<<< HEAD
+
+
 clearTable(PokemonShapeName)
 data = loadData('pokemon_shape_prose.csv')
 
@@ -2224,23 +1725,8 @@
         awesome_name = info[3]
       )
     model.save()
-=======
-for index, info in enumerate(data):
-  if index > 0:
-
-    model = LocationGameIndex (
-        location = Location.objects.get(pk = int(info[0])),
-        generation = Generation.objects.get(pk = int(info[1])),
-        game_index = int(info[2])
-      )
-    model.save()
-
->>>>>>> 0d666b13
-
-clearTable(LocationArea)
-data = loadData('location_areas.csv')
-
-<<<<<<< HEAD
+
+
 clearTable(PokemonHabitat)
 data = loadData('pokemon_habitats.csv')
 
@@ -2252,24 +1738,8 @@
         name = info[1]
       )
     model.save()
-=======
-for index, info in enumerate(data):
-  if index > 0:
-
-    model = LocationArea (
-        id = int(info[0]),
-        location = Location.objects.get(pk = int(info[1])),
-        game_index = int(info[2]),
-        name = info[3]
-      )
-    model.save()
-
->>>>>>> 0d666b13
-
-clearTable(LocationAreaName)
-data = loadData('location_area_prose.csv')
-
-<<<<<<< HEAD
+
+
 clearTable(PokemonSpecies)
 data = loadData('pokemon_species.csv')
 
@@ -2298,267 +1768,33 @@
     model.save()
 
 data = loadData('pokemon_species.csv')
-=======
-for index, info in enumerate(data):
-  if index > 0:
-
-    model = LocationAreaName (
-        location_area = LocationArea.objects.get(pk = int(info[0])),
-        language = Language.objects.get(pk = int(info[1])),
-        name = info[2]
-      )
-    model.save()
-
-
-clearTable(LocationAreaEncounterRate)
-data = loadData('location_area_encounter_rates.csv')
->>>>>>> 0d666b13
-
-for index, info in enumerate(data):
-  if index > 0:
-
-<<<<<<< HEAD
+
+for index, info in enumerate(data):
+  if index > 0:
+
     evolves = PokemonSpecies.objects.get(pk = int(info[3])) if info[3] != '' else None
 
     if evolves:
       species = PokemonSpecies.objects.get(pk = int(info[0]))
       species.evolves_from_species = evolves
       species.save()
-=======
-    model = LocationAreaEncounterRate (
-        location_area = LocationArea.objects.get(pk = int(info[0])),
-        encounter_method = None,
-        version = Version.objects.get(pk = int(info[2])),
-        rate = int(info[3])
-      )
-    model.save()
-
->>>>>>> 0d666b13
-
-    
-#############
-#  POKEMON  #
-#############
-
-<<<<<<< HEAD
+
+
 clearTable(PokemonSpeciesName)
 data = loadData('pokemon_species_names.csv')
-=======
-clearTable(PokemonColor)
-data = loadData('pokemon_colors.csv')
->>>>>>> 0d666b13
-
-for index, info in enumerate(data):
-  if index > 0:
-
-<<<<<<< HEAD
+
+for index, info in enumerate(data):
+  if index > 0:
+
     model = PokemonSpeciesName (
         pokemon_species = PokemonSpecies.objects.get(pk = int(info[0])),
         language = Language.objects.get(pk = int(info[1])),
         name = info[2],
         genus = info[3]
-=======
-    model = PokemonColor (
-        id = int(info[0]),
-        name = info[1]
->>>>>>> 0d666b13
-      )
-    model.save()
-
-
-<<<<<<< HEAD
-clearTable(PokemonSpeciesDescription)
-data = loadData('pokemon_species_prose.csv')
-=======
-clearTable(PokemonColorName)
-data = loadData('pokemon_color_names.csv')
->>>>>>> 0d666b13
-
-for index, info in enumerate(data):
-  if index > 0:
-
-<<<<<<< HEAD
-    model = PokemonSpeciesDescription (
-        pokemon_species = PokemonSpecies.objects.get(pk = int(info[0])),
-        language = Language.objects.get(pk = int(info[1])),
-        description = info[2]
-=======
-    model = PokemonColorName (
-        pokemon_color = PokemonColor.objects.get(pk = int(info[0])),
-        language = Language.objects.get(pk = int(info[1])),
-        name = info[2]
->>>>>>> 0d666b13
-      )
-    model.save()
-
-
-<<<<<<< HEAD
-clearTable(PokemonSpeciesFlavorText)
-data = loadData('pokemon_species_flavor_text.csv')
-=======
-clearTable(PokemonShape)
-data = loadData('pokemon_shapes.csv')
->>>>>>> 0d666b13
-
-for index, info in enumerate(data):
-  if index > 0:
-
-<<<<<<< HEAD
-    model = PokemonSpeciesFlavorText (
-        pokemon_species = PokemonSpecies.objects.get(pk = int(info[0])),
-        version = Version.objects.get(pk = int(info[1])),
-        language = Language.objects.get(pk = int(info[2])),
-        flavor_text = info[3]
-=======
-    model = PokemonShape (
-        id = int(info[0]),
-        name = info[1]
->>>>>>> 0d666b13
-      )
-    model.save()
-
-
-<<<<<<< HEAD
-clearTable(Pokemon)
-data = loadData('pokemon.csv')
-=======
-clearTable(PokemonShapeName)
-data = loadData('pokemon_shape_prose.csv')
->>>>>>> 0d666b13
-
-for index, info in enumerate(data):
-  if index > 0:
-
-<<<<<<< HEAD
-    model = Pokemon (
-        id = int(info[0]),
-        name = info[1],
-        pokemon_species = PokemonSpecies.objects.get(pk = int(info[2])),
-        height = int(info[3]),
-        weight = int(info[4]),
-        base_experience = int(info[5]),
-        order = int(info[6]),
-        is_default = bool(int(info[7]))
-=======
-    model = PokemonShapeName (
-        pokemon_shape = PokemonShape.objects.get(pk = int(info[0])),
-        language = Language.objects.get(pk = int(info[1])),
-        name = info[2],
-        awesome_name = info[3]
->>>>>>> 0d666b13
-      )
-    model.save()
-
-
-<<<<<<< HEAD
-clearTable(PokemonAbility)
-data = loadData('pokemon_abilities.csv')
-=======
-clearTable(PokemonHabitat)
-data = loadData('pokemon_habitats.csv')
->>>>>>> 0d666b13
-
-for index, info in enumerate(data):
-  if index > 0:
-
-<<<<<<< HEAD
-    model = PokemonAbility (
-        pokemon = Pokemon.objects.get(pk = int(info[0])),
-        ability = Ability.objects.get(pk = int(info[1])),
-        is_hidden = bool(int(info[2])),
-        slot = int(info[3])
-=======
-    model = PokemonHabitat (
-        id = int(info[0]),
-        name = info[1]
->>>>>>> 0d666b13
-      )
-    model.save()
-
-
-<<<<<<< HEAD
-clearTable(PokemonDexNumber)
-data = loadData('pokemon_dex_numbers.csv')
-=======
-clearTable(PokemonSpecies)
-data = loadData('pokemon_species.csv')
->>>>>>> 0d666b13
-
-for index, info in enumerate(data):
-  if index > 0:
-
-<<<<<<< HEAD
-    model = PokemonDexNumber (
-        pokemon_species = PokemonSpecies.objects.get(pk = int(info[0])),
-        pokedex = Pokedex.objects.get(pk = int(info[1])),
-        pokedex_number = int(info[2])
-=======
-    model = PokemonSpecies (
-        id = int(info[0]),
-        name = info[1],
-        generation = Generation.objects.get(pk = int(info[2])),
-        evolves_from_species = None,
-        evolution_chain = EvolutionChain.objects.get(pk = int(info[4])),
-        pokemon_color = PokemonColor.objects.get(pk = int(info[5])),
-        pokemon_shape = PokemonShape.objects.get(pk = int(info[6])),
-        pokemon_habitat = PokemonHabitat.objects.get(pk = int(info[7])) if info[7] != '' else None,
-        gender_rate = int(info[8]),
-        capture_rate = int(info[9]),
-        base_happiness = int(info[10]),
-        is_baby = bool(int(info[11])),
-        hatch_counter = int(info[12]),
-        has_gender_differences = bool(int(info[13])),
-        growth_rate = GrowthRate.objects.get(pk = int(info[14])),
-        forms_switchable = bool(int(info[15])),
-        order = int(info[16])
->>>>>>> 0d666b13
-      )
-    model.save()
-
-data = loadData('pokemon_species.csv')
-
-<<<<<<< HEAD
-clearTable(PokemonEggGroup)
-data = loadData('pokemon_egg_groups.csv')
-
-for index, info in enumerate(data):
-  if index > 0:
-
-    model = PokemonEggGroup (
-        pokemon_species = PokemonSpecies.objects.get(pk = int(info[0])),
-        egg_group = EggGroup.objects.get(pk = int(info[1]))
-      )
-    model.save()
-=======
-for index, info in enumerate(data):
-  if index > 0:
-
-    evolves = PokemonSpecies.objects.get(pk = int(info[3])) if info[3] != '' else None
-
-    if evolves:
-      species = PokemonSpecies.objects.get(pk = int(info[0]))
-      species.evolves_from_species = evolves
-      species.save()
->>>>>>> 0d666b13
-
-
-clearTable(PokemonSpeciesName)
-data = loadData('pokemon_species_names.csv')
-
-for index, info in enumerate(data):
-  if index > 0:
-
-    model = PokemonSpeciesName (
-        pokemon_species = PokemonSpecies.objects.get(pk = int(info[0])),
-        language = Language.objects.get(pk = int(info[1])),
-        name = info[2],
-        genus = info[3]
-      )
-    model.save()
-
-
-<<<<<<< HEAD
-=======
+      )
+    model.save()
+
+
 clearTable(PokemonSpeciesDescription)
 data = loadData('pokemon_species_prose.csv')
 
@@ -2680,7 +1916,6 @@
     model.save()
 
 
->>>>>>> 0d666b13
 clearTable(PokemonForm)
 data = loadData('pokemon_forms.csv')
 
@@ -2853,7 +2088,6 @@
     model.save()
 
 
-<<<<<<< HEAD
 # LocationAreaEncounterRate/EncounterMethod associations
 """
 I tried handling this the same way Berry/Natures are handled
@@ -2863,127 +2097,82 @@
 """
 clearTable(LocationAreaEncounterRate)
 data = loadData('location_area_encounter_rates.csv')
-=======
-clearTable(EncounterMethodName)
-data = loadData('encounter_method_prose.csv')
->>>>>>> 0d666b13
-
-for index, info in enumerate(data):
-  if index > 0:
-
-<<<<<<< HEAD
+
+for index, info in enumerate(data):
+  if index > 0:
+
     model = LocationAreaEncounterRate (
         location_area = LocationArea.objects.get(pk = int(info[0])),
         encounter_method = EncounterMethod.objects.get(pk=info[1]),
         version = Version.objects.get(pk = int(info[2])),
         rate = int(info[3])
-=======
+      )
+    model.save()
+
+
+clearTable(EncounterMethodName)
+data = loadData('encounter_method_prose.csv')
+
+for index, info in enumerate(data):
+  if index > 0:
+
     model = EncounterMethodName (
         encounter_method = EncounterMethod.objects.get(pk = int(info[0])),
         language = Language.objects.get(pk = int(info[1])),
         name = info[2]
->>>>>>> 0d666b13
-      )
-    model.save()
-
-
-<<<<<<< HEAD
-clearTable(EncounterMethodName)
-data = loadData('encounter_method_prose.csv')
-=======
+      )
+    model.save()
+
+
 clearTable(EncounterSlot)
 data = loadData('encounter_slots.csv')
->>>>>>> 0d666b13
-
-for index, info in enumerate(data):
-  if index > 0:
-
-<<<<<<< HEAD
-    model = EncounterMethodName (
-        encounter_method = EncounterMethod.objects.get(pk = int(info[0])),
-        language = Language.objects.get(pk = int(info[1])),
-        name = info[2]
-=======
+
+for index, info in enumerate(data):
+  if index > 0:
+
     model = EncounterSlot (
         id = int(info[0]),
         version_group = VersionGroup.objects.get(pk = int(info[1])),
         encounter_method = EncounterMethod.objects.get(pk = int(info[2])),
         slot = int(info[3]) if info[3] != '' else None,
         rarity = int(info[4])
->>>>>>> 0d666b13
-      )
-    model.save()
-
-
-<<<<<<< HEAD
-clearTable(EncounterSlot)
-data = loadData('encounter_slots.csv')
-=======
+      )
+    model.save()
+
+
 clearTable(EncounterCondition)
 data = loadData('encounter_conditions.csv')
->>>>>>> 0d666b13
-
-for index, info in enumerate(data):
-  if index > 0:
-
-<<<<<<< HEAD
-    model = EncounterSlot (
-        id = int(info[0]),
-        version_group = VersionGroup.objects.get(pk = int(info[1])),
-        encounter_method = EncounterMethod.objects.get(pk = int(info[2])),
-        slot = int(info[3]) if info[3] != '' else None,
-        rarity = int(info[4])
-=======
+
+for index, info in enumerate(data):
+  if index > 0:
+
     model = EncounterCondition (
         id = int(info[0]),
         name = info[1]
->>>>>>> 0d666b13
-      )
-    model.save()
-
-
-<<<<<<< HEAD
-clearTable(EncounterCondition)
-data = loadData('encounter_conditions.csv')
-=======
+      )
+    model.save()
+
+
 clearTable(EncounterConditionName)
 data = loadData('encounter_condition_prose.csv')
->>>>>>> 0d666b13
-
-for index, info in enumerate(data):
-  if index > 0:
-
-<<<<<<< HEAD
-    model = EncounterCondition (
-        id = int(info[0]),
-        name = info[1]
-=======
+
+for index, info in enumerate(data):
+  if index > 0:
+
     model = EncounterConditionName (
         encounter_condition = EncounterCondition.objects.get(pk = int(info[0])),
         language = Language.objects.get(pk = int(info[1])),
         name = info[2]
->>>>>>> 0d666b13
-      )
-    model.save()
-
-
-<<<<<<< HEAD
-clearTable(EncounterConditionName)
-data = loadData('encounter_condition_prose.csv')
-=======
+      )
+    model.save()
+
+
 clearTable(Encounter)
 data = loadData('encounters.csv')
->>>>>>> 0d666b13
-
-for index, info in enumerate(data):
-  if index > 0:
-
-<<<<<<< HEAD
-    model = EncounterConditionName (
-        encounter_condition = EncounterCondition.objects.get(pk = int(info[0])),
-        language = Language.objects.get(pk = int(info[1])),
-        name = info[2]
-=======
+
+for index, info in enumerate(data):
+  if index > 0:
+
     model = Encounter (
         id = int(info[0]),
         version = Version.objects.get(pk = int(info[1])),
@@ -2992,116 +2181,50 @@
         pokemon = Pokemon.objects.get(pk = int(info[4])),
         min_level = int(info[5]),
         max_level = int(info[6])
->>>>>>> 0d666b13
-      )
-    model.save()
-
-
-<<<<<<< HEAD
-clearTable(Encounter)
-data = loadData('encounters.csv')
-=======
+      )
+    model.save()
+
+
 clearTable(EncounterConditionValue)
 data = loadData('encounter_condition_values.csv')
->>>>>>> 0d666b13
-
-for index, info in enumerate(data):
-  if index > 0:
-
-<<<<<<< HEAD
-    model = Encounter (
-        id = int(info[0]),
-        version = Version.objects.get(pk = int(info[1])),
-        location_area = LocationArea.objects.get(pk = int(info[2])),
-        encounter_slot = EncounterSlot.objects.get(pk = int(info[3])),
-        pokemon = Pokemon.objects.get(pk = int(info[4])),
-        min_level = int(info[5]),
-        max_level = int(info[6])
-=======
+
+for index, info in enumerate(data):
+  if index > 0:
+
     model = EncounterConditionValue (
         id = int(info[0]),
         encounter_condition = EncounterCondition.objects.get(pk = int(info[1])),
         name = info[2],
         is_default = bool(int(info[3]))
->>>>>>> 0d666b13
-      )
-    model.save()
-
-
-<<<<<<< HEAD
-clearTable(EncounterConditionValue)
-data = loadData('encounter_condition_values.csv')
-=======
+      )
+    model.save()
+
+
 clearTable(EncounterConditionValueName)
 data = loadData('encounter_condition_value_prose.csv')
->>>>>>> 0d666b13
-
-for index, info in enumerate(data):
-  if index > 0:
-
-<<<<<<< HEAD
-    model = EncounterConditionValue (
-        id = int(info[0]),
-        encounter_condition = EncounterCondition.objects.get(pk = int(info[1])),
-        name = info[2],
-        is_default = bool(int(info[3]))
-=======
+
+for index, info in enumerate(data):
+  if index > 0:
+
     model = EncounterConditionValueName (
         encounter_condition_value = EncounterConditionValue.objects.get(pk = int(info[0])),
         language = Language.objects.get(pk = int(info[1])),
         name = info[2],
->>>>>>> 0d666b13
-      )
-    model.save()
-
-
-<<<<<<< HEAD
-clearTable(EncounterConditionValueName)
-data = loadData('encounter_condition_value_prose.csv')
-=======
+      )
+    model.save()
+
+
 clearTable(EncounterConditionValueMap)
 data = loadData('encounter_condition_value_map.csv')
->>>>>>> 0d666b13
-
-for index, info in enumerate(data):
-  if index > 0:
-
-<<<<<<< HEAD
-    model = EncounterConditionValueName (
-        encounter_condition_value = EncounterConditionValue.objects.get(pk = int(info[0])),
-        language = Language.objects.get(pk = int(info[1])),
-        name = info[2],
-=======
+
+for index, info in enumerate(data):
+  if index > 0:
+
     model = EncounterConditionValueMap (
         encounter = Encounter.objects.get(pk = int(info[0])),
         encounter_condition_value = EncounterConditionValue.objects.get(pk = int(info[1]))
->>>>>>> 0d666b13
-      )
-    model.save()
-
-
-<<<<<<< HEAD
-clearTable(EncounterConditionValueMap)
-data = loadData('encounter_condition_value_map.csv')
-=======
-#Location/Encounter associations
-data = loadData('location_area_encounter_rates.csv')
->>>>>>> 0d666b13
-
-for index, info in enumerate(data):
-  if index > 0:
-
-<<<<<<< HEAD
-    model = EncounterConditionValueMap (
-        encounter = Encounter.objects.get(pk = int(info[0])),
-        encounter_condition_value = EncounterConditionValue.objects.get(pk = int(info[1]))
-      )
-    model.save()
-=======
-    laer = LocationAreaEncounterRate.objects.get(pk = int(info[0]))
-    laer.encounter_method = EncounterMethod.objects.get(pk = int(info[1]))
-    laer.save()
->>>>>>> 0d666b13
+      )
+    model.save()
 
 
 
@@ -3145,6 +2268,7 @@
     model = PalPark (
         pokemon_species = PokemonSpecies.objects.get(pk = int(info[0])),
         pal_park_area = PalParkArea.objects.get(pk = int(info[1])),
-        rate = int(info[2])
+        base_score = int(info[2]),
+        rate = int(info[3])
       )
     model.save()