# Production settings
import os
from unipath import Path

PROJECT_ROOT = Path(__file__).ancestor(2)

DEBUG = False

TEMPLATE_DEBUG = DEBUG

ADMINS = (
    ('Paul Hallett', 'paulandrewhallett@gmail.com'),
)

EMAIL_BACKEND = 'django.core.mail.backends.console.EmailBackend'

MANAGERS = ADMINS

BASE_URL = 'http://pokeapi.co'

# Hosts/domain names that are valid for this site; required if DEBUG is False
# See https://docs.djangoproject.com/en/1.5/ref/settings/#allowed-hosts
ALLOWED_HOSTS = ['.pokeapi.co', 'localhost', '127.0.0.1']

TIME_ZONE = 'Europe/London'

LANGUAGE_CODE = 'en-gb'

SITE_ID = 1

# If you set this to False, Django will make some optimizations so as not
# to load the internationalization machinery.
USE_I18N = True

# If you set this to False, Django will not format dates, numbers and
# calendars according to the current locale.
USE_L10N = True

# If you set this to False, Django will not use timezone-aware datetimes.
USE_TZ = True

# Explicitly define test runner to avoid warning messages on test execution
TEST_RUNNER = 'django.test.runner.DiscoverRunner'

SECRET_KEY = '4nksdock439320df*(^x2_scm-o$*py3e@-awu-n^hipkm%2l$sw$&2l#'

MIDDLEWARE = [
    'corsheaders.middleware.CorsMiddleware',
    'django.middleware.common.CommonMiddleware',
    'django.contrib.sessions.middleware.SessionMiddleware',
    'django.middleware.csrf.CsrfViewMiddleware',
    'django.contrib.auth.middleware.AuthenticationMiddleware',
    'django.contrib.messages.middleware.MessageMiddleware',
    'django.middleware.clickjacking.XFrameOptionsMiddleware',
]

ROOT_URLCONF = 'config.urls'

WSGI_APPLICATION = 'config.wsgi.application'

DATABASES = {
    'default': {
        'ENGINE': 'django.db.backends.postgresql_psycopg2',
        'NAME': 'pokeapi_co_db',
        'USER': 'root',
        'PASSWORD': 'pokeapi',
        'HOST': 'localhost',
        'PORT': '',
        'CONN_MAX_AGE': 30
    }
}

CACHES = {
    "default": {
        "BACKEND": "django_redis.cache.RedisCache",
        "LOCATION": "redis://127.0.0.1:6379/1",
        "OPTIONS": {
            "CLIENT_CLASS": "django_redis.client.DefaultClient",
        }
    }
}

SECRET_KEY = os.environ.get(
    'SECRET_KEY',
    'ubx+22!jbo(^x2_scm-o$*py3e@-awu-n^hipkm%2l$sw$&2l#')

CUSTOM_APPS = (
    'tastypie',
    'pokemon_v2',
)

INSTALLED_APPS = (
    'django.contrib.auth',
    'django.contrib.contenttypes',
    'django.contrib.sessions',
    'django.contrib.sites',
    'django.contrib.admin',
    'django.contrib.humanize',
    'corsheaders',
    'rest_framework',
    'cachalot'
) + CUSTOM_APPS


API_LIMIT_PER_PAGE = 1

TASTYPIE_DEFAULT_FORMATS = ['json']

CORS_ORIGIN_ALLOW_ALL = True

CORS_ALLOW_METHODS = (
    'GET'
)

CORS_URLS_REGEX = r'^/api/.*$'

REST_FRAMEWORK = {
    'DEFAULT_RENDERER_CLASSES': (
        'drf_ujson.renderers.UJSONRenderer',
    ),
    'DEFAULT_PARSER_CLASSES': (
        'drf_ujson.renderers.UJSONRenderer',
    ),

    'DEFAULT_PAGINATION_CLASS': 'rest_framework.pagination.LimitOffsetPagination',

    'PAGE_SIZE': 20,

<<<<<<< HEAD
    'PAGINATE_BY': 20,
    # 'DEFAULT_THROTTLE_CLASSES': (
    #     'rest_framework.throttling.AnonRateThrottle',
    # ),
    # 'DEFAULT_THROTTLE_RATES': {
    #     'anon': '1000/hour'
    # }
=======
    'PAGINATE_BY': 20
>>>>>>> cb413c25
}<|MERGE_RESOLUTION|>--- conflicted
+++ resolved
@@ -126,15 +126,5 @@
 
     'PAGE_SIZE': 20,
 
-<<<<<<< HEAD
-    'PAGINATE_BY': 20,
-    # 'DEFAULT_THROTTLE_CLASSES': (
-    #     'rest_framework.throttling.AnonRateThrottle',
-    # ),
-    # 'DEFAULT_THROTTLE_RATES': {
-    #     'anon': '1000/hour'
-    # }
-=======
     'PAGINATE_BY': 20
->>>>>>> cb413c25
 }