--- conflicted
+++ resolved
@@ -11,11 +11,7 @@
     ('Zane Adickes', 'zaneadix@gmail.com'),
 )
 
-<<<<<<< HEAD
 EMAIL_BACKEND = 'django.core.mail.backends.console.EmailBackend'
-=======
-BASE_URL = 'http://pokeapi.co'
->>>>>>> 0a9fde24
 
 MANAGERS = ADMINS
 
@@ -118,11 +114,7 @@
 
 CUSTOM_APPS = (
     'tastypie',
-<<<<<<< HEAD
-    # 'pokemon',
-=======
     'pokemon',
->>>>>>> 0a9fde24
     'pokemon_v2',
     'hits',
 )
@@ -136,7 +128,7 @@
     'django.contrib.admin',
     'django.contrib.humanize',
     'corsheaders',
-    'rest_framework'
+    'rest_framework', 
 ) + CUSTOM_APPS
 
 
@@ -150,7 +142,6 @@
     'GET'
 )
 
-<<<<<<< HEAD
 REST_FRAMEWORK = {
 
     'DEFAULT_RENDERER_CLASSES': (
@@ -163,16 +154,5 @@
 
     'DEFAULT_PAGINATION_CLASS': 'rest_framework.pagination.LimitOffsetPagination',
 
-=======
-
-REST_FRAMEWORK = {
-    'DEFAULT_RENDERER_CLASSES': (
-        'rest_framework.renderers.JSONRenderer',
-    ),
-    'DEFAULT_PARSER_CLASSES': (
-        'rest_framework.parsers.JSONParser',
-    ),
-    'DEFAULT_PAGINATION_CLASS': 'rest_framework.pagination.LimitOffsetPagination',
->>>>>>> 0a9fde24
     'PAGE_SIZE': 20,
 }