--- conflicted
+++ resolved
@@ -51,13 +51,13 @@
 
 from rest_framework import routers
 from pokemon_v2.views import (
-    AbilityResource, TestResource
+    AbilityResource, SpriteResource
 )
 
 router = routers.DefaultRouter()
 
 router.register(r"ability", AbilityResource)
-router.register(r"test", TestResource)
+router.register(r"sprite", SpriteResource)
 
 
 ###########################
@@ -79,11 +79,7 @@
     url(r'^about/$', 'config.views.about'),
 
     url(r'^admin/', include(admin.site.urls)),
-<<<<<<< HEAD
 
-=======
-    url(r'^api/v2/', include(router.urls)),
->>>>>>> 0a9fde24
     url(r'^api/', include(api_resources.urls)),
 
     url(r'^api/v2/', include(router.urls)),
